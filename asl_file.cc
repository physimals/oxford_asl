--- conflicted
+++ resolved
@@ -212,25 +212,12 @@
     separatepairs(asldata,asldataodd,asldataeven); //split pairs ready for differencing
     //overwrite asldata with differenced data
     for (int ti=0; ti<ntis; ti++) {
-<<<<<<< HEAD
-      Matrix tempindata;
-      tempindata=asldata[ti];
-      Matrix tempdata(tempindata.Nrows()-1,tempindata.Ncols());
-      for (int aq=1; aq<tempindata.Nrows(); aq++) {
-	if (aq % 2) { //Being careful - we always want tag-control
-	   tempdata.Row(aq) = tempindata.Row(aq+1) - tempindata.Row(aq);
-	}
-	else {
-	 tempdata.Row(aq) = tempindata.Row(aq) - tempindata.Row(aq+1);
-	}
-=======
       //Matrix tempindata;
       //tempindata=asldata[ti];
       Matrix tempdata(asldata[ti].Nrows()-1,asldata[ti].Ncols()); //surr diff data will have one fewer measurement than non-differenced data
       for (int aq=1; aq<tempdata.Nrows(); aq = aq + 2) {
 	tempdata.Row(aq) = asldataeven[ti].Row(aq) - asldataodd[ti].Row(aq);
 	tempdata.Row(aq+1) = asldataeven[ti].Row(aq) - asldataodd[ti].Row(aq+1);
->>>>>>> 2555a8ea
       }
       asldata[ti] = tempdata;
       if (!tagfirst) asldata[ti] *= -1.0; //if control image is first then the sign will be wrong here
