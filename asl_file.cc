/*   asl_file.cc file manipulator for multi-TI ASL data

    Michael Chappell - FMRIB Image Analysis Group

    Moss Zhao - IBME Quantitative Biomedical Inference (QuBIc) Group

    Copyright (C) 2015 University of Oxford  */

/*   CCOPYRIGHT   */

#include <iostream>
#include <math.h>
#include <string>
#include "newmatap.h"
#include "newmatio.h"
#include "newimage/newimageall.h"
#include "miscmaths/miscmaths.h"
#include "utils/tracer_plus.h"
#include "stdlib.h"

#include "readoptions.h"
#include "asl_functions.h"

using namespace Utilities;
using namespace NEWMAT;
using namespace NEWIMAGE;
using namespace MISCMATHS;

using namespace OXASL;

int main(int argc, char *argv[])
{
  try {

    //parse command line (puts these into the log file)
    ReadOptions& opts = ReadOptions::getInstance();
    opts.parse_command_line(argc,argv);


   //deal with input data type options
    bool isblocked=false; //indicates if data is in blocks of repeats rather than TIs
    bool ispairs=false; //indicates if data contains adjacent pairs of measurments
    bool isdiff=false; //indicates if we have differenced data
    bool tagfirst=true; //indicates that tag comes first in tag-control pairs
    bool blockpairs=false; //indicates that the tag-control pairs are grouped separelty within the blocks, not in adacent volumes of tag then control
    //ispairs=opts.ispairs.value();
    
    // block format: isblocked indicates if data are in *blocks of repeats*
    string ibf=opts.inblockform.value();
    if      (ibf.compare("rpt")==0) isblocked=true;
    else if (ibf.compare("tis")==0) isblocked=false;
    else    throw Exception("Unrecognised input block format");
    
    string iaf=opts.inaslform.value();
    if      (iaf.compare("diff")==0) isdiff=true; // differenced data
    else if (iaf.compare("tc")==0)   isdiff=false; //tag control pairs, tag first
    else if (iaf.compare("ct")==0)  { isdiff=false; tagfirst=false; } //tag control pairs, control first
    else if (iaf.compare("tcb")==0) { isdiff=false; blockpairs=true; } // tag control pairs, tag first, all the tags and controls are sepratedly grouped together (not adjacent to each other)
    else if (iaf.compare("ctb")==0) { isdiff=false; blockpairs=true; tagfirst=false; } // ditto, control first
    else    throw Exception("Unrecognised input asl form");
    
    ispairs=!isdiff; //convienient to have ispairs as a bool

    bool outblocked;
    string obf=opts.outblockform.value();
    if      (obf.compare("rpt")==0) outblocked=true;
    else if (obf.compare("tis")==0) outblocked=false;
    else if (obf.compare("notset")==0) outblocked=isblocked; //default is to set output same as input
    else    throw Exception("Unrecognised output block format");

    /*
    bool outdiff;
    string oaf=opts.outaslform.value();
    if     (oaf.compare("diff")==0) outdiff=true;
    else if(oaf.compare("tc")==0) outdiff=false;
    else throw Exception("Unrecognised output asl form");
    */
    bool outpairs=ispairs; // outpairs indicates wehter the data we are processing for output is in the form of pairs - by deafult if input is in pairs then output the pairs

    //load data
    volume4D<float> data;
    if(!opts.par_rec_to_nifti_option.value()) {
      read_volume4D(data,opts.datafile.value());
    }


    // Partail volume correction variables
    volume<float> pv_gm_map;
    volume<float> pv_wm_map;
    int kernel;
    volume4D<float> data_pvcorr(data.xsize(), data.ysize(), data.zsize(), data.tsize()); // partial volume corrected data
    // Read partial volume map and kernel size
    if(opts.pv_gm_file.set() && opts.pv_wm_file.set() && opts.kernel.set()) {
      read_volume(pv_gm_map, opts.pv_gm_file.value());
      read_volume(pv_wm_map, opts.pv_wm_file.value());
      kernel = opts.kernel.value();
    }

    // PAR REC to Nifti file conversion variables
    string file_type_par = ".PAR";
    string file_type_rec = ".REC";
    string file_par;
    string file_rec;

    int x_dim = 64, y_dim = 64, z_dim = 15; // ASL file single repeat
    int phases = 7; // total number of phases
    int shifts = 2; // whether increasing sampling rate
    int repeats = 2; // total number of repeats in each TI (cardiac phase)
    int tc_pairs = 2; // tag-control pairs
    int tis = 11; // total number of TIs in each phase, this is represented by cardiac phase in PAR file
    int t_dim = tis * phases * shifts * repeats * tc_pairs;
    //int x_dim = 288, y_dim = 288, z_dim = 245, t_dim = 1; // Structure file
    volume4D<float> data_nifti(x_dim, y_dim, z_dim, t_dim);
    volume<float> mask_nifti(x_dim, y_dim, z_dim);

    // Extrapolation variables
    //volume<float> pv_gm_map;
    //volume<float> pv_wm_map;
    volume4D<float> data_extrapolated(data.xsize(), data.ysize(), data.zsize(), data.tsize()); // partial volume corrected data
    // Extrapolation options
    int neighbour_size;
    if (opts.extrapolate_option.value()) {
      // Get the neighbourhood size
      neighbour_size = opts.neighbour.value();
      //cout << neighbour_size << endl;
    }

    //string file_path_full;
    if(opts.par_rec_to_nifti_option.value()) {
      // File name manipulation
      file_par = opts.datafile.value() + file_type_par;
      file_rec = opts.datafile.value() + file_type_rec;

      // Display dimension of the output file
      cout << "x: " << x_dim << " y: " << y_dim << " z: " << z_dim << " t: " << t_dim << endl;

    }
    else {
      // do nothing at the moment
    }


    // load mask
    // if a mask is not supplied then default to processing whole volume
    // Create a mask from the data volume to ensure metadata is correct 
    volume<float> mask = data[0]*0;
    mask=1;
    if (opts.maskfile.set()) read_volume(mask,opts.maskfile.value());
    
    Matrix datamtx;
    datamtx = data.matrix(mask);
    int nvox=datamtx.Ncols();

    cout << "Number of voxels is:" << nvox << endl;

    //establish number of repeats
    int ntis=opts.ntis.value();
    int nmeas=data.tsize()/ntis; //number of measurements at each TI
    int nrpts;
    if (ispairs) nrpts=nmeas/2; // number of repeats, note that is data is pairs then we have half as many true repeats
    else nrpts=nmeas;
    cout << "Number of repeats in data is:" << nrpts << endl;

    int ndata;
    if (ispairs) ndata=ntis*nrpts*2;
    else ndata = nmeas*ntis;
    if (ndata<data.tsize()) {
      //some leftover samples in the data, produce a warning
      cout << "Warning: spare measurements found at end of data!" << endl
	   << "    Number of measurements discarded from end is: " << data.tsize()-ndata << endl;

      // discard
      datamtx = datamtx.Rows(1,ndata);
    }


    //get data into 'standard' format
    vector<Matrix> asldata;
    data2stdform(datamtx,asldata,ntis,isblocked,ispairs,blockpairs);

    //deal with the splitting of pairs
    vector<Matrix> asldataodd;
    vector<Matrix> asldataeven;
    // int idx;
    
    if (opts.splitpairs.value() && opts.tcdiff.value()) {
    	// doesn't make sense to try and do both splitpairs and tcdifference
    	throw Exception("Cannot both split the pairs and difference them");
    }


<<<<<<< HEAD
    if (opts.splitpairs.value()) {
      // need to split the data here if plit pairs has been requested
        separatepairs(asldata,asldataodd,asldataeven);
      }

    //tag control difference
    if (opts.tcdiff.value()) {
    	separatepairs(asldata,asldataodd,asldataeven); //split pairs ready for differencing
    	//overwrite asldata with differenced data
    	for (int ti=0; ti<ntis; ti++) {
    	  asldata[ti] = asldataeven[ti] - asldataodd[ti];
    	  if (!tagfirst) asldata[ti] *= -1.0; //if control image is first then the sign will be wrong here
    	}
    	outpairs=false;


    	/*	for (int ti=0; ti<ntis; ti++) {
    	  Matrix oddmtx;
    	  oddmtx = asldata[ti].Row(1);
    	  Matrix evenmtx;
    	  evenmtx = asldata[ti].Row(2);
    	  for (int r=2; r<=nrpts; r++) {
    	    idx=(r-1)*2+1;
    	    oddmtx &= asldata[ti].Row(idx);
    	    evenmtx &= asldata[ti].Row(idx+1);
    	  }
    	  
    	  Matrix diffmtx=evenmtx-oddmtx; //assumes that tag is first
    	  asldata[ti] = diffmtx;
    	  outpairs=false;
    	}
    	*/
    }


=======
  if (opts.splitpairs.value()) {
    // need to split the data here if split pairs has been requested
    separatepairs(asldata,asldataodd,asldataeven,blockpairs);
    }

  //tag control difference
  if (opts.tcdiff.value()) {
    separatepairs(asldata,asldataodd,asldataeven,blockpairs); //split pairs ready for differencing
    //overwrite asldata with differenced data
    for (int ti=0; ti<ntis; ti++) {
      asldata[ti] = asldataeven[ti] - asldataodd[ti];
      if (!tagfirst) asldata[ti] *= -1.0; //if control image is first then the sign will be wrong here
    }
	outpairs=false;
  }

  // surround tag-control difference
  if (opts.surrtcdiff.value()) {
    separatepairs(asldata,asldataodd,asldataeven,blockpairs); //split pairs ready for differencing
    //overwrite asldata with differenced data
    for (int ti=0; ti<ntis; ti++) {
      //Matrix tempindata;
      //tempindata=asldata[ti];
      Matrix tempdata(asldata[ti].Nrows()-1,asldata[ti].Ncols()); //surr diff data will have one fewer measurement than non-differenced data
      for (int aq=1; aq<tempdata.Nrows(); aq = aq + 2) {
	tempdata.Row(aq) = asldataeven[ti].Row(aq) - asldataodd[ti].Row(aq);
	tempdata.Row(aq+1) = asldataeven[ti].Row(aq) - asldataodd[ti].Row(aq+1);
      }
      asldata[ti] = tempdata;
      if (!tagfirst) asldata[ti] *= -1.0; //if control image is first then the sign will be wrong here
    }
	outpairs=false;
  }
>>>>>>> 1d10167c


    vector<Matrix> asldataout; //the data we are about to use for output purposes
    int nout=1; //number of output cycles we need to go through
    string fsub="";
    
    if (opts.splitpairs.value()) {
      nout=2;
      outpairs=false;
    }

    if (opts.pv_gm_file.set() && opts.pv_wm_file.set()) {
      nout = 2;
    }

    // OUTPUT: Main output section - anything that is compatible with the splitting of pairs (splitpairs) can go in here
    for (int o=1; o<=nout; o++) {
      if(!opts.splitpairs.value()) asldataout=asldata;
      else if (o==1) { asldataout=asldataodd; fsub="_odd"; cout << "Dealing with odd members of pairs"<<endl;}
      else           { asldataout=asldataeven; fsub="_even"; cout << "Dealing with even members of pairs"<<endl;}

<<<<<<< HEAD
      // Partial volume correction on each TI
      if(opts.pv_gm_file.set() && opts.pv_wm_file.set()) {

        // Check mask file is specified
        if( (opts.maskfile.set()) && (opts.kernel.set()) && (opts.out.set()) )  {

          cout << "Start partial volume correction" << endl;


          // Convert asldataout to volume4D<float>
          Matrix aslmatrix_non_pvcorr;
          volume4D<float> asldata_non_pvcorr;
          stdform2data(asldataout, aslmatrix_non_pvcorr, outblocked, outpairs);
          asldata_non_pvcorr.setmatrix(aslmatrix_non_pvcorr, mask);

          if(o == 1) {
            cout << "Dealing with GM PV Correction" << endl;
            fsub = "_gm";
            pvcorr_LR(asldata_non_pvcorr, ndata, mask, pv_gm_map, pv_wm_map, kernel, data_pvcorr);
          }

          if(o == 2) {
            cout << "Dealing with WM PV Correction" << endl;
            fsub = "_wm";
            pvcorr_LR(asldata_non_pvcorr, ndata, mask, pv_wm_map, pv_gm_map, kernel, data_pvcorr);
          }
          // function to perform partial volume correction by linear regression
          //pvcorr_LR(asldata_non_pvcorr, ndata, mask, pv_gm_map, pv_wm_map, kernel, data_pvcorr);

          //covert data_pvcorr to vector<Matrix> aka stdform 
          Matrix data_pvcorr_mtx;
          vector<Matrix> asldataout_pvcorr;
          data_pvcorr_mtx = data_pvcorr.matrix(mask);
          data2stdform(data_pvcorr_mtx, asldataout_pvcorr, ndata, isblocked, ispairs);
          asldataout = asldataout_pvcorr;

          //save_volume4D(data_pvcorr, pvout_file_name);
          cout << "Partial volume correction done!" << endl;
        }
        else if(!opts.maskfile.set()) {
          throw Exception("Missing mask file. --mask=<mask file>");
        }
        else if(!opts.kernel.set()) {
          throw Exception("Missing kernel size. --kernel=<3 to 9 integer>");
        }
        else if(!opts.out.set()) {
          throw Exception("Missing output file. --out=<output file name>");
        }
        else {
          throw Exception("Halt!");
        }
      }

      // PAR REC to NifTI file conversion
      if(opts.par_rec_to_nifti_option.value()) {
        cout << "PAR file is " + file_par << endl;
        cout << "REC file is " + file_rec << endl;
        cout << "Start file conversion..." << endl;

        // Make a default mask
        create_default_mask(mask_nifti);
        // Make a default nifti file
        create_default_data_nifti(data_nifti);
        // Start file conversion
        convert_par_rec_to_nifti(file_par, file_rec, mask_nifti, data_nifti);

        //covert data_pvcorr to vector<Matrix> aka stdform 
        Matrix data_pvcorr_mtx;
        vector<Matrix> asldataout_pvcorr;
        data_pvcorr_mtx = data_nifti.matrix(mask_nifti);
        ndata = data_nifti.tsize();
        data2stdform(data_pvcorr_mtx, asldataout_pvcorr, ndata, isblocked, ispairs);
        asldataout = asldataout_pvcorr;
        mask = mask_nifti;

      }

      // Extrapolation options
      if (opts.extrapolate_option.value()) {
        // Check mask and input file
        if(opts.maskfile.set()) {
          cout << "Start extrapolation!" << endl;

              //volume<float> pv_gm_map;
              //volume<float> pv_wm_map;
              //int kernel;
              //volume4D<float> data_pvcorr

          // Define a matrix 
          Matrix aslmatrix_non_extrapolated;
          volume4D<float> asldata_non_extrapolated;
          stdform2data(asldataout, aslmatrix_non_extrapolated, outblocked, outpairs);
          asldata_non_extrapolated.setmatrix(aslmatrix_non_extrapolated, mask);

          // Perform extrapolation
          extrapolate(asldata_non_extrapolated, ndata, mask, neighbour_size, data_extrapolated);
          //pvcorr_LR(asldata_non_extrapolated, ndata, mask, neighbour_size, data_extrapolated);


          Matrix data_extrapolated_mtx;
          vector<Matrix> asldataout_extrapolated;
          data_extrapolated_mtx = data_extrapolated.matrix(mask);
          data2stdform(data_extrapolated_mtx, asldataout_extrapolated, ndata, isblocked, ispairs);
          asldataout = asldataout_extrapolated;
        }

        else {
          throw Exception("Missing mask file. --mask=<mask file>");
        }
      }

      //output data
=======
      //output data. Use input volume as basis for output volume to ensure consistent metadata
>>>>>>> 1d10167c
      if (opts.out.set()) {
	Matrix outmtx;
	volume4D<float> dataout = data*0;;
	stdform2data(asldataout,outmtx,outblocked,outpairs);
	dataout.setmatrix(outmtx,mask);
	save_volume4D(dataout,opts.out.value()+fsub);
      }

      //take mean at each TI
      if (opts.meanout.set()) {
	timeanout(asldataout,mask,opts.meanout.value()+fsub,outpairs);
	/*cout << "Outputting ASL data mean at each TI" << endl;
	  Matrix meanti(ntis,nvox);
	  for (int n=0; n<ntis; n++) 
	  {
	  meanti.Row(n+1)=mean(asldata[n],1);
	  }
	  volume4D<float> meanout = data*0;;
	  meanout.setmatrix(meanti,mask);
	  save_volume4D(meanout,opts.meanout.value());*/
      }
    
      //split data into separate file for each TI
      if (opts.splitout.set()) {
<<<<<<< HEAD
        splitout(asldataout,mask,opts.splitout.value()+fsub);
=======
	splitout(asldataout,mask,opts.splitout.value()+fsub);
	/*cout << "Splitting ASL data into files for each TI" << endl;
	  volume4D<float> blockout = data*0;;
	  for (int n=0; n<ntis; n++) 
	  {
	  char cstr [5];
	  if (n<10) sprintf(cstr,"00%d",n);
	  else if (n<100) sprintf(cstr,"0%d",n);
	  else if (n<1000) sprintf(cstr,"%d",n);
	  else throw Exception("More than 1000 measurements in this ASL data file, sorry cannot handle this operation");
	  string tino(cstr);
	  
	  blockout.setmatrix(asldata[n],mask);
	  save_volume4D(blockout,opts.splitout.value()+tino);
	  }*/
>>>>>>> 1d10167c
      }

    //do epochwise output
    if (opts.epochout.set()) {
      int eplen=opts.epochlen.value();
      int epol=opts.epochover.value();

      bool tiunit; //indicates if we want epochs over TIs rather than over repeats
      string epunit=opts.epochunit.value();
      if      (epunit.compare("rpt")==0) tiunit=false;
      else if (epunit.compare("tis")==0) tiunit=true;
      else    throw Exception("Unrecognised epoch unit");


      //if (ispairs && !opts.tcdiff.value() ) throw Exception("Epoch ceration is currently incompatible with data that contains pairs if differencing has not been performed");
      /* NOT CORRECT - the pairs are stores within the TI
      if (outpairs) {
	//if we are dealing with pairs then we have two measurements for every repeat
	// epoch parameters are (meant to be) in number of repeats
	// hence multiply by 2 in this scenario
	eplen*=2;
	epol*=2;
	}*/

      epochout(asldataout,mask,opts.epochout.value()+fsub,eplen,epol,outpairs,tiunit);
      /*cout << "Creating ASL data epochs" << endl;
      int eplen = opts.epochlen.value();
      int epol = opts.epochover.value();
      if (epol>=eplen) throw Exception("The epoch overlap may not exceed or equal the length of the epoch");
      int epadv = eplen-epol;

      //NOTE that ispairs indicates that in asldata the measurements come in pairs that we collected at the same time
      //int ncollect=1; //number of measurements to collect for a single repeat-TI
      //if (ispairs) ncollect=2;

      int e=1;
      Matrix epoch_temp(ntis,nvox);
      volume4D<float> epochout = data*0;;
      while (e*epadv<=nmeas)
	{
	  //Matrix ti_temp(eplen,nvox);
	  //go through the TIs
	  for (int ti=1; ti<=ntis; ti++) {
	    epoch_temp.Row(ti) = mean(asldata[ti-1].Rows((e-1)*epadv+1,e*epadv),1);
	  }

	  char cstr [5];
	  if (e<10) sprintf(cstr,"00%d",e);
	  else if (e<100) sprintf(cstr,"0%d",e);
	  else if (e<1000) sprintf(cstr,"%d",e);
	  else throw Exception("More than 1000 epochs in this ASL data file, sorry cannot handle this operation");
	  string epno(cstr);
	  
	  epochout.setmatrix(epoch_temp,mask);
	  save_volume4D(epochout,opts.epochout.value()+epno);

	  e++;
	}

      int unused=nmeas-(e-1)*epadv;
      cout << unused << endl;
      assert(unused>=0);
      if (unused>0) cout << "Number of measurements from end of data discarded: " << unused << endl;*/
      }
  }

// OUTPUT: supplementary output section, things that are not compatible with the splitting of pairs into separate outputs

    // do deconvolution
    if (opts.deconvout.set()) {
     
      //load aif
      volume4D<float> aif;
      read_volume4D(aif,opts.aif.value());
      Matrix aifmtx;
      aifmtx = aif.matrix(mask);

      deconvout(asldata,mask,aifmtx,opts.deconvout.value());
    }
  }

catch(Exception& e)
    {
      cerr << endl << e.what() << endl;
      return 1;
    }
  catch(X_OptionError& e)
    {
      cerr << endl << e.what() << endl;
      return 1;
    }

  cout << "Done." << endl;

  return 0;


}<|MERGE_RESOLUTION|>--- conflicted
+++ resolved
@@ -189,43 +189,6 @@
     }
 
 
-<<<<<<< HEAD
-    if (opts.splitpairs.value()) {
-      // need to split the data here if plit pairs has been requested
-        separatepairs(asldata,asldataodd,asldataeven);
-      }
-
-    //tag control difference
-    if (opts.tcdiff.value()) {
-    	separatepairs(asldata,asldataodd,asldataeven); //split pairs ready for differencing
-    	//overwrite asldata with differenced data
-    	for (int ti=0; ti<ntis; ti++) {
-    	  asldata[ti] = asldataeven[ti] - asldataodd[ti];
-    	  if (!tagfirst) asldata[ti] *= -1.0; //if control image is first then the sign will be wrong here
-    	}
-    	outpairs=false;
-
-
-    	/*	for (int ti=0; ti<ntis; ti++) {
-    	  Matrix oddmtx;
-    	  oddmtx = asldata[ti].Row(1);
-    	  Matrix evenmtx;
-    	  evenmtx = asldata[ti].Row(2);
-    	  for (int r=2; r<=nrpts; r++) {
-    	    idx=(r-1)*2+1;
-    	    oddmtx &= asldata[ti].Row(idx);
-    	    evenmtx &= asldata[ti].Row(idx+1);
-    	  }
-    	  
-    	  Matrix diffmtx=evenmtx-oddmtx; //assumes that tag is first
-    	  asldata[ti] = diffmtx;
-    	  outpairs=false;
-    	}
-    	*/
-    }
-
-
-=======
   if (opts.splitpairs.value()) {
     // need to split the data here if split pairs has been requested
     separatepairs(asldata,asldataodd,asldataeven,blockpairs);
@@ -259,7 +222,6 @@
     }
 	outpairs=false;
   }
->>>>>>> 1d10167c
 
 
     vector<Matrix> asldataout; //the data we are about to use for output purposes
@@ -281,7 +243,6 @@
       else if (o==1) { asldataout=asldataodd; fsub="_odd"; cout << "Dealing with odd members of pairs"<<endl;}
       else           { asldataout=asldataeven; fsub="_even"; cout << "Dealing with even members of pairs"<<endl;}
 
-<<<<<<< HEAD
       // Partial volume correction on each TI
       if(opts.pv_gm_file.set() && opts.pv_wm_file.set()) {
 
@@ -315,7 +276,7 @@
           Matrix data_pvcorr_mtx;
           vector<Matrix> asldataout_pvcorr;
           data_pvcorr_mtx = data_pvcorr.matrix(mask);
-          data2stdform(data_pvcorr_mtx, asldataout_pvcorr, ndata, isblocked, ispairs);
+          data2stdform(data_pvcorr_mtx, asldataout_pvcorr, ndata, isblocked, ispairs,blockpairs);
           asldataout = asldataout_pvcorr;
 
           //save_volume4D(data_pvcorr, pvout_file_name);
@@ -353,7 +314,7 @@
         vector<Matrix> asldataout_pvcorr;
         data_pvcorr_mtx = data_nifti.matrix(mask_nifti);
         ndata = data_nifti.tsize();
-        data2stdform(data_pvcorr_mtx, asldataout_pvcorr, ndata, isblocked, ispairs);
+        data2stdform(data_pvcorr_mtx, asldataout_pvcorr, ndata, isblocked, ispairs,blockpairs);
         asldataout = asldataout_pvcorr;
         mask = mask_nifti;
 
@@ -384,7 +345,7 @@
           Matrix data_extrapolated_mtx;
           vector<Matrix> asldataout_extrapolated;
           data_extrapolated_mtx = data_extrapolated.matrix(mask);
-          data2stdform(data_extrapolated_mtx, asldataout_extrapolated, ndata, isblocked, ispairs);
+          data2stdform(data_extrapolated_mtx, asldataout_extrapolated, ndata, isblocked, ispairs,blockpairs);
           asldataout = asldataout_extrapolated;
         }
 
@@ -393,10 +354,7 @@
         }
       }
 
-      //output data
-=======
       //output data. Use input volume as basis for output volume to ensure consistent metadata
->>>>>>> 1d10167c
       if (opts.out.set()) {
 	Matrix outmtx;
 	volume4D<float> dataout = data*0;;
@@ -421,25 +379,9 @@
     
       //split data into separate file for each TI
       if (opts.splitout.set()) {
-<<<<<<< HEAD
+
         splitout(asldataout,mask,opts.splitout.value()+fsub);
-=======
-	splitout(asldataout,mask,opts.splitout.value()+fsub);
-	/*cout << "Splitting ASL data into files for each TI" << endl;
-	  volume4D<float> blockout = data*0;;
-	  for (int n=0; n<ntis; n++) 
-	  {
-	  char cstr [5];
-	  if (n<10) sprintf(cstr,"00%d",n);
-	  else if (n<100) sprintf(cstr,"0%d",n);
-	  else if (n<1000) sprintf(cstr,"%d",n);
-	  else throw Exception("More than 1000 measurements in this ASL data file, sorry cannot handle this operation");
-	  string tino(cstr);
-	  
-	  blockout.setmatrix(asldata[n],mask);
-	  save_volume4D(blockout,opts.splitout.value()+tino);
-	  }*/
->>>>>>> 1d10167c
+
       }
 
     //do epochwise output
