--- conflicted
+++ resolved
@@ -204,58 +204,8 @@
     fi
 }
 
-Outputvoxcal() {
-    parname=$1
-    subdir=$2
-
-    if [ ! -z $structout ]; then
-        if [ ! -d  $outdir/struct_space/$subdir ]; then mkdir $outdir/struct_space/$subdir; fi
-            flirt -in $outdir/native_space/$subdir/$parname -applyxfm -init $tempdir/asl2struct.mat -ref $tempdir/struc -out $outdir/struct_space/$subdir/$parname
-            echo "Calibrated perfusion map transformed into structural space"
-    fi
-
-    if [ ! -z $stdout ]; then
-        if [ ! -d  $outdir/std_space/$subdir ]; then mkdir $outdir/std_space/$subdir; fi
-        if [ ! -z $warp ]; then
-	        applywarp --in=$outdir/native_space/$subdir/$parname --out=$outdir/std_space/$subdir/$parname --ref=$std --premat=$tempdir/asl2struct.mat --warp=$warp
-            echo "Calibrated perfusion map transformed into structural space"
-        elif [ ! -z $trans ]; then
-	        flirt -in $outdir/native_space/$subdir/$parname -applyxfm -init $tempdir/asl2std.mat -ref $std -out $outdir/std_space/$subdir/$parname
-            echo "Calibrated perfusion map transformed into structural space"
-        else
-	        echo "ERROR: cannot do standard space out - neither warp or transformation matrix found"
-        fi
-    fi
-}
-
 Calibrate() {
-<<<<<<< HEAD
-    parname=$1
-    Moval=$2
-
-    # third argument is an extra multiplier that we might use to get parameter into physiological units
-    if [ -z $3 ]; then
-	multiplier=1
-    else
-	multiplier=$3
-    fi
-
-# fourth argument is a subdirectory to use for finding and saving the result
-    subdir=$4;
-
-if [ ! -z $stdout ] && [ $cmethod = 'single' ]; then 
-    if [ ! -d  $outdir/std_space/$subdir ]; then mkdir $outdir/std_space/$subdir; fi
-    fslmaths  $outdir/std_space/$subdir/$parname -div $Moval -mul $multiplier $outdir/std_space/$subdir/${parname}_calib 
-fi
-if [ ! -z $nativeout ]; then
-    if [ ! -d  $outdir/native_space/$subdir ]; then mkdir $outdir/native_space/$subdir; fi
-    fslmaths $outdir/native_space/$subdir/$parname -div $Moval -mul $multiplier $outdir/native_space/$subdir/${parname}_calib 
-fi
-if [ ! -z $structout ] && [ $cmethod = 'single' ]; then
-    if [ ! -d  $outdir/struct_space/$subdir ]; then mkdir $outdir/struct_space/$subdir; fi
-    fslmaths $outdir/struct_space/$subdir/$parname -div $Moval -mul $multiplier $outdir/struct_space/$subdir/${parname}_calib 
-fi
-=======
+
     param=$1 #parameter as know by basil (and related scripts)
     parname=$2 #parameter name as called in the output directory
     Moval=$3 # Either a number or an image in native space for the calibration scaling
@@ -264,7 +214,6 @@
     
     fslmaths  $tempdir/$subdir/$param -div $Moval -mul $multiplier $tempdir/$subdir/${param}_calib 
     Output ${param}_calib ${parname}_calib $subdir
->>>>>>> 5d6d7d8b
 }
 
 Report() {
@@ -606,14 +555,7 @@
 	malpha=$tempdir/malpha
     fi
 
-<<<<<<< HEAD
-    Calibrate perfusion $malpha 6000 $subdir
-    if [ $cmethod = 'voxel' ]; then 
-        Outputvoxcal perfusion_calib $subdir
-    fi
-=======
     Calibrate ftiss perfusion $malpha 6000 $subdir
->>>>>>> 5d6d7d8b
     Report perfusion_calib $subdir gm
    
     if [ $subdir = "pvcorr" ]; then
@@ -633,14 +575,7 @@
         Mosq=$tempdir/mosq
 	fi
 	
-<<<<<<< HEAD
-	Calibrate perfusion_var $Mosq 36000000 $subdir
-    if [ $cmethod = 'voxel' ]; then 
-        Outputvoxcal perfusion_var_calib $subdir
-    fi
-=======
 	Calibrate var_ftiss perfusion_var $Mosq 36000000 $subdir
->>>>>>> 5d6d7d8b
     fi
 
     if [ -z $artoff ];then
