--- conflicted
+++ resolved
@@ -86,19 +86,13 @@
 	
 	for (int ti=1; ti<=ntis; ti++) {
 	  if (blockpairs) {
-<<<<<<< HEAD
-
-=======
->>>>>>> 33d92285
+	    
 	    Matrix thisti(nmeas,nvox);
 	    thisti=0;
 	    //extract the measurements for this TI
 	    for (int i=1; i<=nrpts; i++)
 	      {
-<<<<<<< HEAD
-
-=======
->>>>>>> 33d92285
+		
 		thisti.Row(2*i-1) = datamtx.Row((ti-1)*2*nrpts + i);
 		thisti.Row(2*i)   = datamtx.Row((ti-1)*2*nrpts + i + nrpts);
 	      }
