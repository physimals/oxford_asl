/*   asl_functions.cc various functions for the manipulation of ASL data

    Michael Chappell - FMRIB Image Analysis Group

    Moss Zhao - IBME Quantitative Biomedical Inference (QuBIc) Group

    Copyright (C) 2015 University of Oxford  */

/*   CCOPYRIGHT   */

#include "asl_functions.h"

namespace OXASL {

  void data2stdform(Matrix& datamtx, vector<Matrix>& asldata, int ntis, bool isblocked, bool ispairs, bool blockpairs) {
    int nvox=datamtx.Ncols();
    int nmeas=datamtx.Nrows()/ntis;
    int nrpts;
    if (ispairs) nrpts=nmeas/2;
    else nrpts=nmeas;

    //cout << nmeas << " " << nrpts << " " << endl;

    if (isblocked)
      // blocks of repateed measurements - each block contains one version of each TI
      {

	Matrix thisti(nmeas,nvox);
	for (int ti=1; ti<=ntis; ti++) 
	  {
	    thisti=0;
	    //asldata[ti-1].ReSize(nvox,nmeas);
	    //extract the measurements for this TI
	    for (int i=1; i<=nrpts; i++)
	      {
		if (ispairs) {
		  if (blockpairs) {
		    //we get all the tags for this repeat then all the controls (or vice versa)
		    // but we want to assmebl them into alternating tag-control
		    
		    thisti.Row(2*i-1) = datamtx.Row(2*(i-1)*ntis+ti);
		    thisti.Row(2*i)   = datamtx.Row(2*(i-1)*ntis+ti + ntis);
		    
		    //thisti.Row(i) = datamtx.Row(2*(i-1)*ntis+ti);
		    // thisti.Row(i+nrpts) = datamtx.Row(2*(i-1)*ntis+ntis+ti);
		    // NOTE that we keep it internally in blockpair format
		  }
		  else {
		    //tag controla pairs are adjacent volumes
		    thisti.Row(2*i-1) = datamtx.Row(2*(i-1)*ntis+2*ti-1);
		    thisti.Row(2*i)   = datamtx.Row(2*(i-1)*ntis+2*ti);
		  }
		}
		else {
		  thisti.Row(i) = datamtx.Row((i-1)*ntis+ti);
		}
	      }
	  
	    asldata.push_back(thisti);
	  }

	/*
	//deal with orphan data at end (if present)
	if (datamtx.Nrows() > nmeas*ntis) {
	  int i=nrpts*2*ntis+1;
	  int ti=0;
	  while (i<= datamtx.Nrows()) {
	    if (ispairs) {
	      asldata[ti] = asldata[ti] & datamtx.Row(i);
	      i++;
	      if (i > datamtx.Nrows()) throw Exception("Cannot process this dataset as pairs: odd number of spare measurements at end");
	      asldata[ti] = asldata[ti] & datamtx.Row(i);
	    }
	    else {
	      asldata[ti] = asldata[ti] & datamtx.Row(i);
	    }
	    i++;
	    ti++;
	  }
	}
	*/
	
      }
    else 
      {
	
	for (int ti=1; ti<=ntis; ti++) {
	  if (blockpairs) {
<<<<<<< HEAD
=======

	    

>>>>>>> 2ed0b459
	    Matrix thisti(nmeas,nvox);
	    thisti=0;
	    //extract the measurements for this TI
	    for (int i=1; i<=nrpts; i++)
	      {
<<<<<<< HEAD
=======

		cout << i << endl;
		
>>>>>>> 2ed0b459
		thisti.Row(2*i-1) = datamtx.Row((ti-1)*2*nrpts + i);
		thisti.Row(2*i)   = datamtx.Row((ti-1)*2*nrpts + i + nrpts);
	      }
	    
	    asldata.push_back(thisti);
	    
	  }
	  else {
	    asldata.push_back(datamtx.Rows((ti-1)*nmeas+1,ti*nmeas));
	  }
	  
	  if (datamtx.Nrows() > nmeas*ntis) throw Exception("Orphaned data found at end of file - this is not logical when data is in TI blocks");
	}
	
      }
  }

  void stdform2data(vector<Matrix>& asldata, Matrix& datareturn, bool outblocked, bool outpairs) {
    int ntis = asldata.size();
    int nvox = asldata[0].Ncols();
    int nmeas = asldata.back().Nrows(); //safer to determine this from the very last TI (in case of orphan measurements when nodiscard is turned on)
    int ninc=1;
    if (outpairs) ninc=2;

    
    if (outblocked) {
      datareturn.ReSize(ntis*nmeas,nvox);
      int idx=1;
      for (int m=1; m<=nmeas; m+=ninc)
	for (int ti=1; ti<=ntis; ti++) {
	  datareturn.Row(idx) = asldata[ti-1].Row(m);
	  idx++;
	  if (outpairs) {
	    datareturn.Row(idx) = asldata[ti-1].Row(m+1);
	    idx++;
	  }
	}
      assert(idx-1==ntis*nmeas);
    

      /*
      //deal with orphans
      if (asldata.front().Nrows() > nmeas) {
	int ti=0;
	int finalm = nmeas+ninc;
	while (asldata[ti].Nrows() > nmeas) {
	  datareturn.Row(idx) = asldata[ti].Row(finalm);
	  idx++;
	  if (outpairs) {
	    datareturn.Row(idx) = asldata[ti].Row(finalm+1);
	    idx++;
	  }
	  ti++;
	}
      }
      */
    }
    else {
      datareturn = asldata[0];
      for (int ti=1; ti<ntis; ti++) {
	datareturn &= asldata[ti];
      }
    }
  }

  void separatepairs(vector<Matrix>& asldata, vector<Matrix>& asldataodd, vector<Matrix>& asldataeven) {
    int ntis = asldata.size();
    int nmeas = asldata[0].Nrows();
    int nrpts=nmeas/2; //if we are using this function then the data must contain pairs

    // just in case the vectors are not empty to start with
    asldataodd.clear();
    asldataeven.clear();

    int idx;
    
    for (int ti=0; ti<ntis; ti++) {
      
      Matrix oddmtx;
     
      Matrix evenmtx;
     

      /*if (blockpairs) {
	// data is in the form of a block of all tag (control) followed by a block of control (tag)
	oddmtx = asldata[ti].Rows(1,nrpts);
	evenmtx = asldata[ti].Rows(nrpts+1,nmeas);
	
      }
      else {*/
	// data is in the form of adjacent tag control pairs
	oddmtx = asldata[ti].Row(1);
	evenmtx = asldata[ti].Row(2);

	for (int r=2; r<=nrpts; r++) {
	  idx=(r-1)*2+1;
	  oddmtx &= asldata[ti].Row(idx);
	  evenmtx &= asldata[ti].Row(idx+1);
	}
	//}
	
      asldataodd.push_back(oddmtx);
      asldataeven.push_back(evenmtx);
    }
  }


  void mergepairs(vector<Matrix>& asldata, vector<Matrix>& asldataodd, vector<Matrix>&asldataeven) {
    int ntis = asldataodd.size();
    int nmeas = asldataodd[0].Nrows();
    int nrpts=nmeas; //asldataodd does not contain pairs

    asldata.clear(); //make sure this is clear

    for (int ti=0; ti<ntis; ti++) {
      Matrix aslmtx;
      aslmtx = asldataodd[ti].Row(1);
      aslmtx &= asldataeven[ti].Row(1);
      for (int r=2; r<=nrpts; r++) {
	aslmtx &= asldataodd[ti].Row(r);
	aslmtx &= asldataeven[ti].Row(r);
      }
      asldata.push_back(aslmtx);
    }
  }

  void timeans(vector<Matrix>& asldata, vector<Matrix>& meanreturn) {
    int ntis = asldata.size();
    int nvox = asldata[0].Ncols();
    Matrix meanti(ntis,nvox);
      for (int n=0; n<ntis; n++) 
	{
	  meanreturn.push_back(mean(asldata[n],1));
	}
  }

  void timeanout(vector<Matrix>& asldata, volume<float>& mask, string fname, bool outpairs) {
      cout << "Outputting ASL data mean at each TI" << endl;
      
	vector<Matrix> meanti;
      if (!outpairs) {
	timeans(asldata,meanti);
      }
      else {
	//need to preserve pairs in the data - separate
	vector<Matrix> asldataodd;
	vector<Matrix> asldataeven;
	separatepairs(asldata,asldataodd,asldataeven);

	//take mean of odds and evens
	vector<Matrix> meanodd;
	timeans(asldataodd,meanodd);
	vector<Matrix> meaneven;
	timeans(asldataeven,meaneven);

	//recombine
	mergepairs(meanti,meanodd,meaneven);
      }

      Matrix meantimat;
      stdform2data(meanti, meantimat, false, false);

      volume4D<float> meanout;
      meanout.setmatrix(meantimat,mask);
      save_volume4D(meanout,fname);
      
    }

  void splitout(vector<Matrix>& asldata, volume<float>& mask, string froot) {
      cout << "Splitting ASL data into files for each TI" << endl;
      int ntis = asldata.size();
      volume4D<float> blockout;
      for (int n=0; n<ntis; n++) 
	{
	  char cstr [5];
	  if (n<10) sprintf(cstr,"00%d",n);
	  else if (n<100) sprintf(cstr,"0%d",n);
	  else if (n<1000) sprintf(cstr,"%d",n);
	  else throw Exception("More than 1000 measurements in this ASL data file, sorry cannot handle this operation");
	  string tino(cstr);
	  
	  blockout.setmatrix(asldata[n],mask);
	  save_volume4D(blockout,froot+tino);
	}
    }

  void genepochs(vector<Matrix>& asldata, vector<Matrix>& epochreturn, int eplen, int epol) {
      
      int ntis = asldata.size();
      int nvox = asldata[0].Ncols();
      int nmeas = asldata[0].Nrows();

      epochreturn.clear();

      if (epol>=eplen) throw Exception("The epoch overlap may not exceed or equal the length of the epoch");
      int epadv = eplen-epol;

      int e=1;
      Matrix epoch_temp(ntis,nvox);
      while ((e-1)*epadv+eplen<=nmeas)
	{
	  //Matrix ti_temp(eplen,nvox);
	  //go through the TIs
	  for (int ti=1; ti<=ntis; ti++) {
	    epoch_temp.Row(ti) = mean(asldata[ti-1].Rows((e-1)*epadv+1,(e-1)*epadv+eplen),1);
	  }

	  epochreturn.push_back(epoch_temp);

	  e++;
	}

      e--; //correct for final e++
      int unused=nmeas-( (e-1)*epadv+eplen );
      if (unused>0) cout << "Number of measurements from end of data discarded: " << unused << endl;
    }

  void gentiepochs(Matrix& asldata, vector<Matrix>& epochreturn, int eplen, int epol) {
      // expects data in matrix form (blocks of repeats)

      int nvox = asldata.Ncols();
      int nmeas = asldata.Nrows();

      epochreturn.clear();

      if (epol>=eplen) throw Exception("The epoch overlap may not exceed or equal the length of the epoch");
      int epadv = eplen-epol;

      int e=1;
      Matrix epoch_temp(eplen,nvox);
      while ((e-1)*epadv+eplen<=nmeas)
	{
	  epoch_temp = asldata.Rows( (e-1)*epadv+1,(e-1)*epadv+eplen );
	  epochreturn.push_back(epoch_temp);
	  e++;
	}

      e--;
      
      int unused=nmeas-( (e-1)*epadv+eplen );
      if (unused>0) cout << "Number of measurements from end of data discarded: " << unused << endl;
    }


    void epochout(vector<Matrix>& asldata, volume<float>& mask, string froot, int eplen, int epol, bool outpairs, bool tiunit) {
      //Save out epochs of data.
      // tiunit indicates that we want epochs to be done over the Tis rather than over the repeats
    cout << "Ouput ASL data epochs" << endl;
 
    //generate the epochs
    vector<Matrix> theepochs;
    Matrix alldata;
    if (!outpairs) {
      if (!tiunit) {
	genepochs(asldata, theepochs, eplen, epol);
      }
      else {
	// epochs over the TIs need to convert the data to matrix form
	stdform2data(asldata,alldata,true,false);
	gentiepochs(alldata,theepochs,eplen,epol);
      }
    }
    else {
      //need to preserve pairs in the data - separate
      vector<Matrix> asldataodd;
      vector<Matrix> asldataeven;
      separatepairs(asldata,asldataodd,asldataeven);

      vector<Matrix> oddepochs;
      if (!tiunit) {
	genepochs(asldataodd, oddepochs, eplen, epol);
      }
      else {
	stdform2data(asldataodd,alldata,true,false);
	gentiepochs(alldata, oddepochs, eplen, epol);
      }

      vector<Matrix> evenepochs;
      if (!tiunit) {
	genepochs(asldataeven, evenepochs, eplen, epol);
      }
      else {
	stdform2data(asldataodd,alldata,true,false);
	gentiepochs(alldata, evenepochs, eplen, epol);
	
      }

      mergepairs(theepochs,oddepochs,evenepochs);
    }

    int nepoch = theepochs.size();
    volume4D<float> epochout;
    for (int e=0; e<nepoch; e++) {
      char cstr [5];
	  if (e<10) sprintf(cstr,"00%d",e);
	  else if (e<100) sprintf(cstr,"0%d",e);
	  else if (e<1000) sprintf(cstr,"%d",e);
	  else throw Exception("More than 1000 epochs in this ASL data file, sorry cannot handle this operation");
	  string epno(cstr);

	  epochout.setmatrix(theepochs[e],mask);
	  save_volume4D(epochout,froot+epno);
    }
  }

  ReturnMatrix SVDdeconv(const Matrix& data, const Matrix& aif) {
    // do a singular value deconvolution of the data to get residue function

    int nti = data.Nrows();
    int nvox = data.Ncols();
    float truncfac = 0.2;

    // voxelwise SVD deconvolution
    Matrix aifconv; Matrix residue(nti,nvox);
    DiagonalMatrix S; DiagonalMatrix D; Matrix U; Matrix V;
    for (int v=1; v<=nvox; v++) {
      //make convolution matrix
      aifconv = convmtx(aif.Column(v));
      //SVD
      SVD(aifconv,S,U,V);
      // invert the singular values
      D = S.i();
      // truncate (zero all singular values below threshold)
      for (int i=2; i<=D.Nrows(); i++) {
	if (S(i,i) < truncfac*S(1,1)) D(i,i)=0;
      }
      // calculate resdiue
      residue.Column(v) = V*D*U.t()*data.Column(v);
    }
      
    return residue; 
  }

  ReturnMatrix convmtx(const ColumnVector& invec){
    // create a (simple) convolution matrix

    int nentry = invec.Nrows();
    Matrix cmat(nentry,nentry);
    cmat=0.0;
    for (int i=1; i<=nentry; i++) {
      cmat.SubMatrix(i,i,1,i) = ((invec.Rows(1,i)).Reverse()).AsRow();
    }

    return cmat;
  }

  void deconvout(vector<Matrix>& asldata, volume<float>& mask, Matrix& aif, string fname) {
    //perform deconvolution and output the magnitude and residue function

    //take the mean in each TI (we dont want mulitple repeats here)
    vector<Matrix> meandata;
    timeans(asldata, meandata);
    Matrix data;
    stdform2data(meandata,data,false,false); //way to get mean result from standard form into a matrix that can now be processed

    //do the deconvolution
    Matrix resid = SVDdeconv(data,aif);
    // extract magntiude and residue separately
    int nvox = data.Ncols();
    ColumnVector mag(nvox);
    for (int v=1; v<=nvox; v++) {
      mag(v) = (resid.Column(v)).Maximum();
      resid.Column(v) /= mag(v);
    }

    //output 
    volume4D<float> residout;
    residout.setmatrix(resid,mask);
    save_volume4D(residout,fname+"_residuals");

    volume4D<float> magout;
    magout.setmatrix(mag.AsMatrix(1,nvox),mask);
    save_volume4D(magout,fname+"_magntiude");
  }

  // Function to correct PV using LR method
  volume<float> correct_pv_lr(const volume<float>& data_in, const volume<float>& mask, const volume<float>& pv_map_gm, const volume<float>& pv_map_wm, int kernel)
  {

    volume<float> submask;
    volume<float> data_roi;
    volume<float> pv_roi;
    Matrix pseudo_inv;
    Matrix pv_corr_result;
    Matrix ha_result;

    int singular_matrix_flag = -1;

    // Variables to store the boundary index of submask (ROI)
    int x_0;
    int x_1;
    int y_0;
    int y_1;
    int z_0;
    int z_1;

    float pv_average = 0.0f;

    // Get x y z dimension
    int x = mask.xsize();
    int y = mask.ysize();
    int z = mask.zsize();

    volume<float> gm_corr_data(x, y, z); // result matrix GM
    //volume<float> wm_corr_data(x, y, z); // result matrix WM

    // Linear regression to correct (smooth) the data
    for (int i = 0; i < x; i++) {
      for (int j = 0; j < y; j++) {
        for (int k = 0; k < z; k++) {
          // Only work with positive voxels
          if(mask.value(i, j, k) > 0) {

            // Determine ROI boundary index
            x_0 = max(i - kernel, 0);
            x_1 = min(i + kernel, x - 1);
            y_0 = max(j - kernel, 0);
            y_1 = min(j + kernel, y - 1);
            z_0 = max(k - kernel, 0);
            z_1 = min(k + kernel, z - 1);

            // create a submask here
            //mask.setROIlimits(x_0, x_1, y_0, y_1, z_0, z_1);
            //mask.activateROI();
            //submask = mask.ROI();

            // Define three column vectors to store data and PVE of the current regression kernel
            ColumnVector sub_mask = ColumnVector((x_1 - x_0 + 1) * (y_1 - y_0 + 1) * (z_1 - z_0 + 1));
            ColumnVector sub_data = ColumnVector((x_1 - x_0 + 1) * (y_1 - y_0 + 1) * (z_1 - z_0 + 1));
            Matrix sub_pve  = Matrix((x_1 - x_0 + 1) * (y_1 - y_0 + 1) * (z_1 - z_0 + 1), 2);
            
            int sub_mask_count = 0;
            int non_zero_count = 0;
            float submask_sum = 0.0f; // value to store the sum of current mask kernel
            for(int p = 0; p < z_1 - z_0 + 1; p++) {
              for(int n = 0; n < y_1 - y_0 + 1; n++) {
                for(int m = 0; m < x_1 - x_0 + 1; m++) {
                  //sub_mask.element(sub_mask_count) = mask.value(x_0 + m, y_0 + n, z_0 + p);
                  //sub_data.element(sub_mask_count) = data_in.value(x_0 + m, y_0 + n, z_0 + p);
                  //sub_pve.element(sub_mask_count) = pv_map.value(x_0 + m, y_0 + n, z_0 + p);
                  sub_mask.element(sub_mask_count) = mask.value(x_0 + m, y_0 + n, z_0 + p);
                  sub_data.element(sub_mask_count) = data_in.value(x_0 + m, y_0 + n, z_0 + p);
                  // In the Sub PVE matrix, first column is GM
                  sub_pve.element(sub_mask_count, 0) = pv_map_gm.value(x_0 + m, y_0 + n, z_0 + p);
                  // In the Sub PVE matrix, second column is WM
                  sub_pve.element(sub_mask_count, 1) = pv_map_wm.value(x_0 + m, y_0 + n, z_0 + p);
                  submask_sum = submask_sum + mask.value(x_0 + m, y_0 + n, z_0 + p);
                  if(mask.value(x_0 + m, y_0 + n, z_0 + p) > 0) {
                    non_zero_count++;
                  }
                  sub_mask_count++;
                }
              }
            }

            // calculate the sum of all elements in submask
            // proceed if sum is greater than 5 (arbitrary threshold)
            if(submask_sum > 5) {
              // Apply submask to the data and PVE of the current kernel
              ColumnVector data_roi_v = ColumnVector(non_zero_count);
              Matrix pv_roi_v = Matrix(non_zero_count, 2);
              //RowVector pv_roi_r = RowVector(non_zero_count);
              
              int non_zero_index = 0;
              // Extract all non-zero elements
              //cout << sub_mask_count << endl;
              for(int a = 0; a < sub_mask_count; a++) {
                if(sub_mask.element(a) > 0) {
                  data_roi_v.element(non_zero_index) = sub_data.element(a);
                  pv_roi_v.element(non_zero_index, 0) = sub_pve.element(a, 0);
                  pv_roi_v.element(non_zero_index, 1) = sub_pve.element(a, 1);
                  non_zero_index++;
                }
                else {
                  continue;
                }
              }

              // If pv_roi is all zeros, then the pseudo inversion matrix will be singular
              // This will cause run time error
              // So we assign the corrected result to zero in such cases
              float det = ((pv_roi_v.t()) * pv_roi_v).Determinant();
              if( (det <= 0.00001) && (det >= 0) ) {
                gm_corr_data.value(i, j, k) = 0.0f;
                singular_matrix_flag = 0;
                //cout << i << ", " << j << ", " << k << endl;
                //cout << "singular" << endl;
                //getchar();
              }
              else {
                // Compute pseudo inversion matrix of PV map
                // ((P^t * P) ^ -1) * (P^t)
                //float haha = ((pv_roi_v.t()) * pv_roi_v).Determinant();
                //cout << ((pv_roi_v.t()) * pv_roi_v).Determinant() << endl;
                pseudo_inv = ( ( (pv_roi_v.t()) * pv_roi_v).i() ) * (pv_roi_v.t());
                //cout << i << ", " << j << ", " << k << endl;
                // Get average PV value of the current kernel
                pv_average = (float) pv_roi_v.Sum() / pv_roi_v.Nrows();

                // Calculate PV corrected data only if there is some PV compoment
                // If there is little PV small, make it zero
                if(pv_average >= 0.01) {
                  pv_corr_result = pseudo_inv * data_roi_v;
                  gm_corr_data.value(i, j, k) = pv_corr_result.element(0, 0); // output GM only
                  //corr_data.value(i, j, k) = pv_corr_result.element(1, 0);
                }
                else {
                  gm_corr_data.value(i, j, k) = 0.0f;
                }

              }
            }

            else {
            } // end submask

          }

          else{
            // do nothing at the moment
          } // end mask

        }
      }
    }

    if(singular_matrix_flag == 0) {
      cout << "Caution: singular matrix found in PV Correction. This usually happens to data from Siemens. No action required." << endl;
    }

    return gm_corr_data;

  } // End function correct_pv_lr

  // Function to correct NaN values
  volume<float> correct_NaN(const volume<float>& data_in) {

    // Clone the input data to output data
    volume<float> data_out = data_in;

    for(int i = 0; i < data_in.xsize(); i++) {
      for(int j = 0; j < data_in.ysize(); j++) {
        for(int k = 0; k < data_in.zsize(); k++) {
          // IEEE standard: comparison between NaN values is always false
          // i.e. NaN == NaN is false
          // In this case, we set it to zero
          if(data_in.value(i, j, k) != data_in.value(i, j, k)) {
            data_out.value(i, j, k) = 0.0f;
          }
          else {
            continue;
          }
        }
      }
    }

    return data_out;

  }


  // function to perform partial volume correction by linear regression
  void pvcorr_LR(const volume4D<float>& data_in, int ndata_in, const volume<float>& mask, const volume<float>& pv_map_gm, const volume<float>& pv_map_wm, int kernel, volume4D<float>& data_pvcorr) {

    // Version control
    cout << "PV correction by linear regression. version 1.0.4 (beta). Last compiled on 20160203" << endl;
    
    // Clone input data to pv corrected data
    data_pvcorr = data_in;

    // Correct NaN and INF numbers of input mask and pvmap
    volume<float> mask_in_corr(mask.xsize(), mask.ysize(), mask.zsize());
    volume<float> pv_map_gm_in_corr(pv_map_gm.xsize(), pv_map_gm.ysize(), pv_map_gm.zsize());
    volume<float> pv_map_wm_in_corr(pv_map_gm.xsize(), pv_map_gm.ysize(), pv_map_gm.zsize());
    mask_in_corr   = correct_NaN(mask);
    pv_map_gm_in_corr = correct_NaN(pv_map_gm);
    pv_map_wm_in_corr = correct_NaN(pv_map_wm);

    // Do correction on each slice of time series
    for(int i = 0; i < ndata_in; i++) {
      // Correct NaN and INF values of the 3D matrix of current TI (time domain)
      volume<float> corrected_data_ti = correct_NaN(data_in[i]);

      // Linear regression PV correction
      data_pvcorr[i] = correct_pv_lr(corrected_data_ti, mask_in_corr, pv_map_gm_in_corr, pv_map_wm_in_corr, kernel);
    }
  }


  // function to convert PAR REC file to NIfTI format
  void convert_par_rec_to_nifti(const string file_par_name, const string file_rec_name, volume<float>& mask_nifti, volume4D<float>& data_nifti) {

    // variables for 4D matrix position index
    // In total, there should be 49 variables
    int variables_count = 49;

    int slice_number;
    int echo_number;
    int dynamic_scan_number;
    int cardiac_phase_number;
    int image_type_mr;
    int scanning_sequence;
    int index_in_REC_file; // in images
    int image_pixel_size; // in bits
    int scan_percentage;
    int recon_resolution_x;
    int recon_resolution_y;
    float rescale_intercept;
    float rescale_slope;
    float scale_slope;
    int window_center;
    int window_width;
    float image_angulation_ap; // in degrees
    float image_angulation_fh; // in degrees
    float image_angulation_rl; // in degrees
    float image_offcentre_ap; // in mm
    float image_offcentre_fh; // in mm
    float image_offcentre_rl; //in mm
    float slice_thickness; // in mm
    float slice_gap; // in mm
    int image_display_orientation;
    int slice_orientation; // TRA/SAG/COR
    int fmri_status_indication;
    int image_type_ed_es; // end diast/end syst
    float pixel_spacing_x; // in mm
    float pixel_spacing_y; // in mm
    float echo_time;
    float dyn_scan_begin_time;
    float trigger_time;
    float diffusion_b_factor;
    int number_of_averages;
    float image_flip_angle; // in degrees
    int cardiac_frequency; // bm;
    int minimum_RR_interval; // in ms
    int maximum_RR_interval; // in ms
    int turbo_factor; // 0=no turbo
    float inversion_delay; // in ms
    int diffusion_b_value_number; // imagekey!
    int gradient_orientation_number; // imagekey!
    string constrast_type;
    string diffusion_anisotropy_type;
    float diffusion_ap;
    float diffusion_fh;
    float diffusion_rl;
    int label_type; // imagekey, for ASL. 1=control; 2=label

    // start file handling
    ifstream par_file(file_par_name.c_str());
    ifstream rec_file(file_rec_name.c_str(), ifstream::binary);
    int read_counter = 0;

    int x_y_dimension = data_nifti.xsize();
    short buffer[x_y_dimension * x_y_dimension];
    float voxel_floating_point_value[x_y_dimension * x_y_dimension];

    // define a temporary matrix [x][y][z][dynamics (phases)][cardiac phases (TIs)][ASL (value: 1 control; 2 control)]
    //int x_dim = 64, y_dim = 64, z_dim = 15, dynamics = 7, shift = 2, repeats = 1, tis = 11, asl = 2; // ASL file
    int x_dim = 64, y_dim = 64, z_dim = 15, dynamics = 7, shift = 2, repeats = 2, tis = 11, asl = 2; // ASL file
    //int x_dim = 288, y_dim = 288, z_dim = 245, dynamics = 1, shift = 1, repeats = 1, tis = 1, asl = 1; // Structure file

    // Display dimension of the output file
    cout << "x: " << x_dim << " y: " << y_dim << " z: " << z_dim << " t: " << dynamics * shift * repeats * tis * asl << endl;

    static float temp_data[64][64][15][7 * 2 * 2][11][2];
    //static float temp_data[288][288][245][1][1][1];
    //static float temp_data_2[64][64][15][7][11 * 2][2]; // ASL file array
    //int structural_image_flag = 1;
    int structural_image_flag = 0;

    string current_line;
    int line_count = 0;
    int data_start_line_number = 101;
    int data_end_line_number = data_start_line_number + z_dim * dynamics * shift * repeats * tis * asl - 1; // ASL file single repeats
    
    /*
    // Check big or small endian
    int num = 1;
    if(*(char *)&num == 1) {
      printf("\nLittle-Endian\n");
    }
    else {
        printf("Big-Endian\n");
    }
    */
    
    if(par_file.is_open()) {

      while(getline(par_file, current_line)) {
        
        line_count++;

        // Empty line
        if(current_line == "") {
          continue;
        }

        // Comment line (start with #)
        if(current_line[0] == '#') {
          continue;
        }

        // Metadata line (start with .)
        if(current_line[0] == '.') {
          continue;
        }

        // position to start copying data
        if(line_count >= data_start_line_number && line_count <= data_end_line_number) {
        //if(line_count >= 101 && line_count <= 4720) {
          float current_line_data[variables_count];

          stringstream current_line_in_stream(current_line);

          // split current line's data into elements in the array
          for(int i = 0; i < variables_count; i++) {
            current_line_in_stream >> current_line_data[i];
            //cout << current_line_data[i] << endl;
            //getchar();
          }

          // Variable to deal with converting float to strings
          ostringstream str_buff;

          // Now current_line_data saves each number in the current line in floating point format
          slice_number                = (int) current_line_data[0];
          echo_number                 = (int) current_line_data[1];
          dynamic_scan_number         = (int) current_line_data[2];
          cardiac_phase_number        = (int) current_line_data[3];
          image_type_mr               = (int) current_line_data[4];
          scanning_sequence           = (int) current_line_data[5];
          index_in_REC_file           = (int) current_line_data[6]; // in images
          image_pixel_size            = (int) current_line_data[7]; // in bits
          scan_percentage             = (int) current_line_data[8];
          recon_resolution_x          = (int) current_line_data[9];
          recon_resolution_y          = (int) current_line_data[10];
          rescale_intercept           = current_line_data[11];
          rescale_slope               = current_line_data[12];
          scale_slope                 = current_line_data[13];
          window_center               = (int) current_line_data[14];
          window_width                = (int) current_line_data[15];
          image_angulation_ap         = current_line_data[16]; // in degrees
          image_angulation_fh         = current_line_data[17]; // in degrees
          image_angulation_rl         = current_line_data[18]; // in degrees
          image_offcentre_ap          = current_line_data[19]; // in mm
          image_offcentre_fh          = current_line_data[20]; // in mm
          image_offcentre_rl          = current_line_data[21]; //in mm
          slice_thickness             = current_line_data[22]; // in mm
          slice_gap                   = current_line_data[23]; // in mm
          image_display_orientation   = (int) current_line_data[24];
          slice_orientation           = (int) current_line_data[25]; // TRA/SAG/COR
          fmri_status_indication      = (int) current_line_data[26];
          image_type_ed_es            = (int) current_line_data[27]; // end diast/end syst
          pixel_spacing_x             = current_line_data[28]; // in mm
          pixel_spacing_y             = current_line_data[29]; // in mm
          echo_time                   = current_line_data[30];
          dyn_scan_begin_time         = current_line_data[31];
          trigger_time                = current_line_data[32];
          diffusion_b_factor          = current_line_data[33];
          number_of_averages          = (int) current_line_data[34];
          image_flip_angle            = current_line_data[35]; // in degrees
          cardiac_frequency           = (int) current_line_data[36]; // bm;
          minimum_RR_interval         = (int) current_line_data[37]; // in ms
          maximum_RR_interval         = (int) current_line_data[38]; // in ms
          turbo_factor                = (int) current_line_data[39]; // 0=no turbo
          inversion_delay             = current_line_data[40]; // in ms
          diffusion_b_value_number    = (int) current_line_data[41]; // imagekey!
          gradient_orientation_number = (int) current_line_data[42]; // imagekey!
          str_buff << current_line_data[43];
          constrast_type              = str_buff.str();
          str_buff << current_line_data[44];
          diffusion_anisotropy_type   = str_buff.str();
          //constrast_type              = to_string(current_line_data[43]);
          //diffusion_anisotropy_type   = to_string(current_line_data[44]);
          diffusion_ap                = current_line_data[45];
          diffusion_fh                = current_line_data[46];
          diffusion_rl                = current_line_data[47];
          label_type                  = (int) current_line_data[48]; // imagekey, for ASL. 1=control; 2=label

          // Now read 16bit integer from REC file
          // We need to read 64x64 numbers (for each slice)
          if(rec_file.read((char*)&buffer, sizeof(buffer))) {
            read_counter++;
          }

          // calculate the corresponding floating point value
          for(int k = 0; k < (sizeof(buffer) / sizeof(buffer[0])); k++) {
            voxel_floating_point_value[k] = convert_pixel_value_to_floating_point((int)buffer[k], rescale_slope, rescale_intercept, scale_slope);
          }

          // now we need to assign this to a position

          // 22(TIs) * 7(Phases) * 2(Tag-control)
          // Hierarchy of the t dimension of nifti file (from top to bottom):
          // 22 chuncks, each containing TIs
          // In each chuck, there are 7 phases
          // In each phase, there are the tag-control pair

          // useful variables here: 
          // slice_number: which z index (1-15)
          // dynamic_scan_number: which phase (dynamic 1: 1-7; dynamic 2: 8-14)
          // cardiac_phase_number: which TI (1-11)
          // label_type: tag or control (1 control, 2 tag)

          //int z_index = slice_number - 1;
          //int t_index = dynamic_scan_number * cardiac_phase_number * label_type - 1; // index start from zero, so we need to subtract one

          // define a temporary matrix [x][y][z][dynamics (phases)][cardiac phases (TIs)][ASL (value: 1 control; 2 control)]
          // int x_dim = 64, y_dim = 64, z_dim = 15, dynamics = 7, shift = 2, tis = 11, asl = 2;
          // float temp_data[x_dim][y_dim][z_dim][dynamics * shift][tis][asl];
          // float temp_data_2[x_dim][y_dim][z_dim][dynamics][tis * shift][asl];

          int n = 0;
          for(int x = 0; x < data_nifti.xsize(); x++) {
            for(int y = 0; y < data_nifti.ysize(); y++) {

              // case for structural image
              if(structural_image_flag == 1) {
                data_nifti.value(x, y, slice_number - 1, 0) = voxel_floating_point_value[n];
              }
              temp_data[x][y][slice_number - 1][dynamic_scan_number - 1][cardiac_phase_number - 1][label_type - 1] = voxel_floating_point_value[n];
              ++n;
            }
          }

        }


      }

      par_file.close();
      rec_file.close();
    }
    
    // Put the data from array to output 4D matrix
    int t = 0;
    for(int x = 0; x < x_dim; x++) {
      for(int y = 0; y < y_dim; y++) {
        for(int z = 0; z < z_dim; z++) {

          for(int a = 0; a < dynamics * shift * repeats; a++) {
            for(int b = 0; b < tis; b++) {
              for(int c = 0; c < asl; c++) {
                data_nifti.value(x, y, z, t) = temp_data[x][y][z][a][b][c];
                t++;
              }
            }
          }

          t = 0;
        }
      }
    }
    
    // End of function

  }


  // function to make default mask
  void create_default_mask(volume<float>& mask_nifti) {
    // make a mask
    float mask_intensity = 10.0f; // arbitrary value
    
    for(int x = 0; x < mask_nifti.xsize(); x++) {
      for(int y = 0; y < mask_nifti.ysize(); y++) {
        for(int z = 0; z < mask_nifti.zsize(); z++) {
          mask_nifti.value(x, y, z) = mask_intensity;
        }
      }
    }

  }

  // function to make default data nifti file
  void create_default_data_nifti(volume4D<float>& data_nifti) {

    // make a default 4D data file
    float voxel_intensity = -999998.0f; // arbitrary value
    
    for(int x = 0; x < data_nifti.xsize(); x++) {
      for(int y = 0; y < data_nifti.ysize(); y++) {
        for(int z = 0; z < data_nifti.zsize(); z++) {
          for(int t = 0; t < data_nifti.tsize(); t++) {
            data_nifti.value(x, y, z, t) = voxel_intensity;
          }
        }
      }
    }

  }

  float convert_pixel_value_to_floating_point(int pixel_value, float rescale_slope, float rescale_intercept, float scale_slope) {

    float displayed_value_on_console = (float) pixel_value * rescale_slope + rescale_intercept;

    float floating_point_value = displayed_value_on_console / (rescale_slope * scale_slope);

    return floating_point_value;

  }

  Matrix extrapolate_avg(Matrix data_in, Matrix mask_in, int neighbour_size) {

    Matrix data_extrapolated = data_in;

    int x = data_in.Nrows();
    int y = data_in.Ncols();

    int x_index = 0;
    int y_index = 0;
    int dx = 0;
    int dy = -1;

    int x_boundary = x - 1;
    int y_boundary = y - 1;
    int x_offset = x / 2;
    int y_offset = y / 2;

    int t = max(x_boundary, y_boundary);
    int max_i = t * t;

    int count = 1;

    for (int i = 0; i < max_i; i++) {

      // Position found
      if ( (-x_boundary / 2 <= x_index) && (x_index <= x_boundary / 2) && (-1 * y_boundary / 2 <= y_index) && (y_index <= y_boundary / 2)) {
        //cout << x_index << ", " << y_index << endl;

        // Do extrapolation
        int x_index_on_matrix = x_index + x_offset;
        int y_index_on_matrix = y_index + y_offset;

        // Only work on eroded voxels
	if (mask_in.element(x_index_on_matrix, y_index_on_matrix) != 0 && data_in.element(x_index_on_matrix, y_index_on_matrix) == 0 ){
          // Create a square matrix of size neighbourhood and centered at the current postion
          int off_set = floor(neighbour_size / 2);

          int column_begin = x_index_on_matrix - off_set;
          int column_end = x_index_on_matrix + off_set;

          int row_begin = y_index_on_matrix - off_set;
          int row_end = y_index_on_matrix + off_set;

          // If it is out of boundary then continue
          if (column_begin <= 0 || column_end <= 0 || row_begin <= 0 || row_end <= 0) {
            continue;
          }

          float sum = 0;
          int non_zero_count = 0;

          for (int m = column_begin; m <= column_end; m++) {
            for (int n = row_begin; n <= row_end; n++) {
              if (data_in.element(m, n) != 0) {
                sum = sum + data_in.element(m, n);
                non_zero_count++;
              }
            }
          }

          if(non_zero_count > 0) {
            data_extrapolated.element(x_index_on_matrix, y_index_on_matrix) = sum / non_zero_count;
          }

        }
      }

      if( (x_index == y_index) || ((x_index < 0) && (x_index == (-1) * y_index)) || ((x_index > 0) && (x_index == 1 - y_index))  ) {
        t = dx;
        dx = -1 * dy;
        dy = t;
      }

      x_index = x_index + dx;
      y_index = y_index + dy;
    }

    return data_extrapolated;

  }

  // Function to extrapolate voxels
  void extrapolate(const volume4D<float>& data, int ndata_in, const volume<float>& mask, int neighbour_size, volume4D<float>& data_extrapolated) {

    // Version control
    cout << "Extrapolation. version 1.0.1 (beta). Last compiled on 20161029" << endl;
    
    // Clone input data to pv corrected data
    data_extrapolated = data;

    // Correct NaN and INF numbers of input mask and pvmap
    volume<float> mask_in_corr(mask.xsize(), mask.ysize(), mask.zsize());
    //volume<float> pv_map_gm_in_corr(pv_map_gm.xsize(), pv_map_gm.ysize(), pv_map_gm.zsize());
    //volume<float> pv_map_wm_in_corr(pv_map_gm.xsize(), pv_map_gm.ysize(), pv_map_gm.zsize());
    mask_in_corr = correct_NaN(mask);
    //pv_map_gm_in_corr = correct_NaN(pv_map_gm);
    //pv_map_wm_in_corr = correct_NaN(pv_map_wm);

    // Do correction on each slice of time series
    for(int i = 0; i < ndata_in; i++) {
      // Correct NaN and INF values of the 3D matrix of current TI (time domain)
      volume<float> nan_corrected_data_ti = correct_NaN(data[i]);

      // Define a temporary matrix to save current extrapolated results
      volume<float> extrapolated_data_3D(mask.xsize(), mask.ysize(), mask.zsize());

      // Get x y z dimension
      int x = nan_corrected_data_ti.xsize();
      int y = nan_corrected_data_ti.ysize();
      int z = nan_corrected_data_ti.zsize();

      // for each slice, perform extrapolation
      for(int j = 0; j < z; j++) {
        Matrix data_slice_non_extrapolated = Matrix(x, y);
        Matrix data_slice_extrapolated = Matrix(x, y);
        Matrix data_mask = Matrix(x, y);

        // Copy the current slice to non-extrapolated matrix
        for(int m = 0; m < x; m++) {
          for(int n = 0; n < y; n++) {
            data_slice_non_extrapolated.element(m, n) = nan_corrected_data_ti.value(m, n, j);
            data_mask.element(m, n) = mask_in_corr.value(m, n, j);
            // Default value for the extrapolated matrix is the same with the input file
            data_slice_extrapolated.element(m, n) = nan_corrected_data_ti.value(m, n, j);
          }
        }

        data_slice_extrapolated = extrapolate_avg(data_slice_non_extrapolated, data_mask, neighbour_size);

        // Assign the extrapolated matrix to the 3D volume
        for(int m = 0; m < x; m++) {
          for(int n = 0; n < y; n++) {
           extrapolated_data_3D.value(m, n, j) = data_slice_extrapolated.element(m, n);
          }
        }


      }

      // Assign result to the 4D volume
      data_extrapolated[i] = extrapolated_data_3D;
    }
  }

}<|MERGE_RESOLUTION|>--- conflicted
+++ resolved
@@ -86,23 +86,13 @@
 	
 	for (int ti=1; ti<=ntis; ti++) {
 	  if (blockpairs) {
-<<<<<<< HEAD
-=======
-
-	    
-
->>>>>>> 2ed0b459
+
 	    Matrix thisti(nmeas,nvox);
 	    thisti=0;
 	    //extract the measurements for this TI
 	    for (int i=1; i<=nrpts; i++)
 	      {
-<<<<<<< HEAD
-=======
-
-		cout << i << endl;
-		
->>>>>>> 2ed0b459
+
 		thisti.Row(2*i-1) = datamtx.Row((ti-1)*2*nrpts + i);
 		thisti.Row(2*i)   = datamtx.Row((ti-1)*2*nrpts + i + nrpts);
 	      }
