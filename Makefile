include ${FSLCONFDIR}/default.mk

PROJNAME = oxford_asl

USRINCFLAGS = -I${INC_NEWMAT} -I${INC_ZLIB}
USRLDFLAGS = -L${LIB_NEWMAT} -L${LIB_ZLIB}

FSLVERSION= $(shell cat ${FSLDIR}/etc/fslversion | head -c 1)
ifeq ($(FSLVERSION), 5)
  NIFTILIB = -lfslio -lniftiio
else
  NIFTILIB = -lNewNifti
endif

LIBS = -lutils -lnewimage -lmiscmaths -lprob -lnewmat ${NIFTILIB} -lznz -lz

XFILES = asl_file
<<<<<<< HEAD
SCRIPTS = oxford_asl asl_calib asl_reg quasil asl_gui toast
=======
SCRIPTS = oxford_asl asl_calib asl_reg quasil 
>>>>>>> eb2aea1c
PYMODULES = python/asl/__init__.py python/asl/fslhelpers.py python/asl/reg.py python/asl/fslwrap.py python/asl/image.py
PYGUI = python/asl/gui/*.py python/asl/gui/banner.png
RUNTCLS = Asl
VERSIONED = oxford_asl asl_calib quasil asl_reg toast python/asl/__init__.py

OBJS = readoptions.o asl_functions.o

# Pass Git revision details
GIT_SHA1:=$(shell git describe --dirty)
GIT_DATE:=$(shell git log -1 --format=%ad --date=local)
CXXFLAGS += -DGIT_SHA1=\"${GIT_SHA1}\" -DGIT_DATE="\"${GIT_DATE}\""

# Always rebuild scripts
.PHONY: FORCE

all:	${XFILES} ${VERSIONED}

asl_file: ${OBJS} asl_file.o 
	${CXX}  ${CXXFLAGS} ${LDFLAGS} -o $@ ${OBJS} asl_file.o ${LIBS}

$(VERSIONED): %: %.in FORCE
	sed -e "s/@GIT_SHA1@/${GIT_SHA1}/" -e "s/@GIT_DATE@/${GIT_DATE}/" $< >$@
	chmod a+x $@

postinstallscript: $(PYMODULES) $(PYGUI)
	mkdir -p $(DESTDIR)/python/asl/gui ; \
	cp $(PYMODULES) $(DESTDIR)/python/asl/ ; \
	cp $(PYGUI) $(DESTDIR)/python/asl/gui ; \
        cp asl_gui_fsl $(DESTDIR)/bin/asl_gui ; \
	cd ..

clean:
	rm -f ${VERSIONED} asl_file *.o

FORCE:
<|MERGE_RESOLUTION|>--- conflicted
+++ resolved
@@ -15,11 +15,7 @@
 LIBS = -lutils -lnewimage -lmiscmaths -lprob -lnewmat ${NIFTILIB} -lznz -lz
 
 XFILES = asl_file
-<<<<<<< HEAD
-SCRIPTS = oxford_asl asl_calib asl_reg quasil asl_gui toast
-=======
-SCRIPTS = oxford_asl asl_calib asl_reg quasil 
->>>>>>> eb2aea1c
+SCRIPTS = oxford_asl asl_calib asl_reg quasil toast
 PYMODULES = python/asl/__init__.py python/asl/fslhelpers.py python/asl/reg.py python/asl/fslwrap.py python/asl/image.py
 PYGUI = python/asl/gui/*.py python/asl/gui/banner.png
 RUNTCLS = Asl
