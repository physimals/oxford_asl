#!/bin/sh

# ASL_CALIB: Calibration for ASL data
#
# Michael Chappell & Brad MacIntosh, FMRIB Image Analysis & Physics Groups
#
# Copyright (c) 2008-2013 Univerisity of Oxford
#
# SHCOPYRIGHT

# Make script use local copies of helper scripts/programs in the same
# directory, if present. This allows for multiple versions of the scripts
# to be used, possibly with bundled dependencies
PATH=`dirname $0`:${FSLDIR}/bin:${PATH}

#deal with options

Usage() {
    echo "ASL_CALIB"
#    echo "Version: 1.2b"
    echo "Calibration for ASL data"
    echo ""
    echo "Usage (optional parameters in {}):" 
    echo " -c         : specify calibration image (stacked form)"
    echo " -s         : specify structural image (already BETed)"
    echo " -t         : specify asl-->structural transformation matrix"
    echo " {--mode}   : Calibration mode: longtr or satrecov (see below) {default: longtr}"
    echo " {--tissref}: Tissue reference type: csf, wm, gm or none {default: csf}"
    echo " {--te}     : TE used in sequence (ms) - {default: 0 ms (i.e. negligible)}"
    echo " {-i}       : specify a CBF image for calibration (should be in ASL native space)"
    echo ""
    echo " Output options (set at least one of):"
    echo " > save all results to a given directory:"
    echo " {-o}       : specify output directory name."
    echo " > save specific results to indivdually anmed files:"
    echo " {--of}     : specify output filename for calibrated image - {default: <input_file>_calib}"
    echo "              requires -i option to have been set"
    echo " {--Mo}     : save the calculated M0 value to a specified file"  
    echo " {--om}     : save CSF mask to a specified file"
    echo ""
    echo " Extended options (all optional):"
    echo " -m         : Specify reference mask in calibration image space"
    echo "              - strucutral image & transformation matrix are not required"
    echo " --bmask    : Brain mask (in ASL data space) for sensitivity or tissue T1 estimation"
    echo " --t2star   : Correct with T2* rather than T2"
    echo "               (this alters the default values specified below to the T2* values)"
    echo " --t1r      : T1 of reference tissue (defaults: csf 4.3, gm 1.3, wm 1.0 s) "
    echo " --t2r      : T2(*) of reference tissue (defaults T2/T2*: csf 750/400, gm 100/60,  wm 50/50  ms)"
    echo " --t2b      : T2(*) of blood (default T2/T2*: 150/50 ms)"
    echo " --pc       : Partition co-efficient (defaults csf 1.15, gm 0.98,  wm 0.82)"
    echo " --alpha    : Specify inversion efficiency - only applied to final CBF image calculation"
    echo ""
    echo " CSF masking options (only for --tissref csf)"
    echo "  By default asl_calib extracts CSF from the structural image by segmentation and"
    echo "  this is then masked using the ventricles in MNI152 space."
    echo " --csfmaskingoff : turns off the ventricle masking, reference is based on segmentation only."
    echo "  Registration between structural image and MNI152 is done automatically unless:"
    echo "  --str2std  : Structural to MNI152 linear registration (.mat)"
    echo "  --warp     : Structural to MNI152 non-linear registration (warp)"
    echo ""
    echo "MODES:"
    echo "> longtr  Calibration image is a control image with a long TR."
    echo "  {--tr}     : TR used in calibration sequence - {default: 3.2s}"
    echo "  {--cgain}  : Relative gain between calibration and ASL data - {default: 1}"
    echo ""
    echo "> satrecov  Calibration image is a sequnce of control images at various TIs"
    echo "            M0 is to be determined from a saturation recovery"
    echo "            T1 of tissue (and FA correction) images are also calcualted"
    echo " --tis       : comma separated list of inversion times, e.g. --tis 0.2,0.4,0.6"
    echo " {--fa}      : Flip angle (in degrees) for Look-Locker readouts"
    echo "   >> Look-Locker flip angle correction - to perform this provide:"
    echo " {--lfa}     : Lower flip angle (in degrees) for dual FA calibration"
    echo " {--nphases} : Number of phases (repetitions) of higher FA"
    echo " {--fixa}    : Fix the saturation efficiency to 100% (useful if you have a low number of samples)"
    echo ""
    echo "Coil sensitivity correction:"
    echo " Calculate and apply a voxel-wise correction for coil sensitivity"
    echo " > using bias field from structural image (default)"
    echo " {--osen}    : save sensitivity image to specified file."
    echo " > using existing sensitivity image:"
    echo "  --isen     : input coil sensitivity image"
    echo " > using reference images (collected using same parameters):"
    echo "  --cref     : Reference image from coil with minimal variation e.g. body."
    echo "  {--cact}   : Image from coil used for actual ASL acquisition"
    echo "               {default: calibration image - only in longtr mode}"
    echo ""
}

Version() {
echo "${GIT_SHA1} ${GIT_DATE}"
exit 0
}

if [ -z $1 ]; then
    Usage
    exit 1
fi

until [ -z $1 ]; do
    case $1 in
	--mode) mode=$2
	    shift;;
	-o) outdir=$2
	    shift;;
	--of) outflag=1  outfile=$2
	    shift;;
	-i) inflag=1 infile=$2
	    shift;;
	-c) calibflag=1 calib=$2
	    shift;;
	-s) strucflag=1 struc=$2
	    shift;;
	-t) transflag=1 trans=$2
	    shift;;
	--tr) trflag=1 tr=$2
	    shift;;
	--taq) taqflag=1 taq=$2
	    shift;;
	--te) teflag=1 te=$2
	    shift;;
	--tissref) tissref=$2
	    shift;;
	--t1r) T1rin=$2
	    shift;;
	--t2r) T2rin=$2
	    shift;;
	--t2b) T2bin=$2
	    shift;;
	--t2star) t2star=1
	    ;;
	--pc) pcin=$2
	      shift;;
	--alpha) alpha=$2
		 shift;;
	--tis) tis=$2
	    shift;;
	-m) maskflag=1 mask=$2
	    shift;;
	--bmask) bmask=$2
	    shift;;
	--refpve) refpve=$2 # this is the PVE image for the reference tissue (in strucural image space)
	    shift;;
	--of) offlag=1 outfact=$2
	    shift;;
	--Mo) Moflag=1 outMo=$2
	    shift;;
	--om) omflag=1 outmask=$2
	    shift;;
	--str2std) str2std=$2;
	    shift;;
	--warp) warp=$2
	    shift;;
	--csfmaskingoff) csfmaskingoff=1 # turn off the masking of CSF using MNI152 ventricles
	    ;;
	--cgain) cgain=$2
	shift;;
	--cref) crefflag=1; crefim=$2
	    shift;;
	--cact) cact=$2
	    shift;;
	--osen) osenflag=1; senout=$2
	    shift;;
	--isen) seninflag=1 senin=$2
	    shift;;
	--fa) fa=$2
	    shift;;
	--lfa) lfa=$2
	    shift;;
	--nphases) nphases=$2
	    shift;;
	--fixa) fixa=1
	    ;;
	--devel) devel=1
	    ;;
	--debug) debug=1
	    ;;
	--version) Version
	    ;;
	*)  Usage
	    echo "Error! Unrecognised option on command line: $1"
	    echo ""
	    exit 1;;
    esac
    shift
done

echo "ASL_CALIB"

# set the version of fabber to use
fabber=fabber_asl

#check for mandatory inputs
if [ -z $calib ]; then
    echo "ERROR: calibration image has not been specified"
    Usage
fi
if [ -z $mask ]; then
# if a reference mask has not bee supplied in $mask, then there should be a structural with transformation matrix from calibration space
    if [ -z $struc ]; then
	echo "ERROR: Structural image has not been supplied (alternatively supply a reference mask with -m)"
	Usage
    fi
    if [ -z $trans ]; then
	echo "ERROR: Transformation matrix has not been supplied (alternatively supply a reference mask with -m)"
	Usage
    fi
fi

# check if we have an input perfusion map
if [ ! -z $inflag ]; then
    echo "Input file is: $infile"
   #strip off extension from input file
   infile=`imglob $infile`

# set the output filename here if not specified
   if [ -z $outflag ]; then
       outfile=${infile}_calib;
   fi
fi

# create output directory if required
if [ ! -d $outdir ]; then
    mkdir $outdir
fi

# make a temporary directory to work in - delete at end
tmpbase=`tmpnam`
temp_calib=${tmpbase}_asl_calib
mkdir $temp_calib

# start the asl_calib logfile
log=$temp_calib/logfile
echo "ASL_CALIB logfile" > $log
echo $# >> $log

# set defaults
if [ -z $mode ]; then
    mode=longtr;
fi

if [ -z $trflag ]; then
    tr=3.2;
fi

if [ -z $teflag ]; then
    te=0;
fi
echo "TE: $te" >> $log

if [ -z $taq ]; then
    taq=0;
fi

# if we have a sensitvity map at input copy to right place
if [ ! -z $senin ]; then
    echo "Using sensitivity image: $senin" >> $log
    senson=1
    imcp $senin $temp_calib/sens
fi

# constants
T1csf=4.3
T2csf=750
T1gm=1.3
T2gm=100
T1wm=1.0
T2wm=50

T2b=150 # lu et a. 2012 MRM 67:42-49 have 154ms at 3T during normoxia

# partition coeffs
# based on Herscovitch and Raichle 1985
pccsf=1.15 # a blood water density of 0.87
pcwm=0.82
pcgm=0.98

if [ ! -z $t2star ]; then
# we need to correct for T2* not T2 so change the defaults
# NB these will still be overridden by specific values supplied
    T2csf=400
    T2gm=60 # from Foucher 2011 JMRI 34:785-790
    T2wm=50 # ditto

    T2b=50 #from Petersen 2006 MRM 55(2):219-232 see discussion
fi

# deal with tissue reference choice
if [ -z $tissref ]; then
    # set the default
	tissref=csf
	echo "Using default tissue reference type (CSF)" >> $log
fi

case $tissref in
	csf) T1r=$T1csf; T2r=$T2csf; fastpve=0; pc=$pccsf;;
	wm)  T1r=$T1wm;  T2r=$T2wm;  fastpve=2; pc=$pcwm;;
	gm)  T1r=$T1gm;  T2r=$T2gm;  fastpve=1; pc=$pcgm;;
	0)   fastpve=0;;
	1)   fastpve=1;;
	2)   fastpve=2;;
	none) ;;
	*)  echo "Error! Unrecognised tissue reference type: $tissref"
	    exit 1;;
    esac

echo "Tissue reference is: $tissref"
echo "Tissue reference : $tissref" >> $log

# command line override of default T1 and T2
if [ ! -z $T1rin ]; then
<<<<<<< HEAD
    if [ `${FSLDIR}/bin/imtest $T1rin` -gt 0 ]; then
=======
    if [ `imtest $T1rin` ]; then
>>>>>>> ac4bba92
	# we have been supplied with a T1 image - record that here to process later
	T1rim=$T1rin
	echo "Loading T1 image for reference region: T1im" >> $log
    else
	T1r=$T1rin
	echo "Setting T1r from command line: $T1r" >> $log
    fi
fi
if [ ! -z $T2rin ]; then
<<<<<<< HEAD
    if [ `${FSLDIR}/bin/imtest $T2rin` -gt 0 ]; then
=======
    if [ `imtest $T2rin` ]; then
>>>>>>> ac4bba92
	# we have been supplied with a T2 image - record that here to process later
	T2rim=$T2rin
	echo "Loading T2 image for reference region: T2im" >> $log
    else
	T2r=$T2rin
	echo "Setting T2r from command line: $T2r" >> $log
    fi
fi
if [ ! -z $T2bin ]; then
    T2b=$T2bin
    echo "Setting T2b from command line: $T2b" >> $log
fi
if [ ! -z $pcin ]; then
    pc=$pcin
    echo "Setting partition coefficient from command line: $pcin" >> $log
fi

# make sure the T1 has been set (either by user or above)
if [ -z $T1r ]; then
    echo "Error! T1 for reference tissue has not been set."
    exit 1
fi
# make sure the T2 has been set (either by user or above)
if [ -z $T2r ]; then
    # we only need T2 to have a meaningful value if we care about the TE
    if [ ! -z $teflag ]; then
	echo "Error! T2 for reference tissue has not been set."
	exit 1
    fi
    T2r=1.0 #a default value when TE=0
fi
if [ -z $pc ]; then
    echo "Error! Partition coefficient for reference tissue has not been set."
    exit 1
fi

echo "T1r $T1r; T2r $T2r; T2b $T2b; Part co-eff: $pc" >> $log

# sort out the M0 calib brain_mask
if [ -z $bmask ]; then
    echo "Creating brain mask from calibration image" >> $log
    #make a brain mask
    # take the mean
    fslmaths $calib -Tmean $temp_calib/calib_mean
    # bet
    bet $temp_calib/calib_mean $temp_calib/calib_mean -m #calib_mean_mask is the brain mask for the calib image
    bmask=$temp_calib/calib_mean_mask
fi

### Sensitivity image calculation (if reqd)
if [ ! -z $crefim ]; then
    echo "Calculate sensitivity image" >> $log
    senson=1
    # take the mean (and mask with the mask from the main calib image)
    fslmaths $crefim -Tmean -mas $bmask $temp_calib/crefim
    
    # take the ratio to give the sensitivity image
    if [ -z $cactim ]; then
        # if the cact image has not been supplied then use the mean of the calib image
	if [ ! $mode = longtr ]; then
	    echo "ERROR: You must supply an image from the actual coil used for ASL acquisition using --cact (unless you use longtr mode)"
	    exit 1
	fi
	fslmaths $calib -Tmean $temp_calib/cactim
    fi
    
    fslmaths $temp_calib/cactim -div $temp_calib/crefim -mas $bmask $temp_calib/sens
    
fi

if [ $tissref = "none" ]; then
# whole brain M0
# in this case use the brain mask
    imcp $bmask $temp_calib/refmask
    maskflag=1
    echo "Brain mask is being used as the reference tissue (beware!)" >> $log
fi

if [ -z $maskflag ]; then

# make brain mask from structural
    fslmaths $struc -bin $temp_calib/mask

    if [ -z $refpve ]; then
        # auto create tissue reference mask
	echo "FAST called to determine a reference tissue mask" >> $log
	
        # segment structural image
	fast -b -o $temp_calib/seg -p $struc
	fasthasrun=1;
	imcp  $temp_calib/seg_pve_$fastpve $temp_calib/refpve

    else
	# user supplied PV estimate for reference tissue
	echo "Using input reference PVE: $refpve" >> $log
	imcp $refpve $temp_calib/refpve
    fi

    if [ $tissref = "csf" ] & [ -z $csfmaskingoff ]; then
	echo "Ventricle selection" >> $log
	stdmaskfnirt=1  # by deafult now we do FNRIT transformation of ventricle mask

# cut down brain mask so that it only covers middle of brain
# sort out the roi
#	xsize=`fslinfo $struc | grep "^dim1" | sed 's:dim1[ ]*::'`
#	ysize=`fslinfo $struc | grep "^dim2" | sed 's:dim2[ ]*::'`
#	zsize=`fslinfo $struc | grep "^dim3" | sed 's:dim3[ ]*::'`
#	roisize="0.3";
#echo "$xsize $ysize $zsize $roisize"
#	delx=`echo "v = $roisize * $xsize; v /= 1; v" | bc`
#	xmin=`echo "v = 0.5 * $xsize - $delx / 2; v /= 1; v" | bc`
#	dely=`echo "v = $roisize * $ysize; v /= 1; v" | bc`
#	ymin=`echo "v = 0.5 * $ysize - $dely / 2; v /= 1; v" | bc`
#	delz=`echo "v = $roisize * $zsize; v /= 1; v" | bc`
#	zmin=`echo "v = 0.5 * $zsize - $delz / 2 + 0.1; v /= 1; v" | bc`
#	echo "$xmin $delx $ymin $dely $zmin $delz" >> $log
#	fslmaths $temp_calib/mask -roi $xmin $delx $ymin $dely $zmin $delz 0 1 $temp_calib/mask

        # select ventricles based on standard space atlas
	fslroi $FSLDIR/data/atlases/HarvardOxford/HarvardOxford-sub-prob-2mm $temp_calib/LVentricle 2 1
	fslroi $FSLDIR/data/atlases/HarvardOxford/HarvardOxford-sub-prob-2mm $temp_calib/RVentricle 13 1
	fslmaths $temp_calib/LVentricle -add $temp_calib/RVentricle -thr 0.1 -bin -ero $temp_calib/VentricleMask
	
        # register structural image to std space using FLIRT
	if [ -z $str2std ] & [ -z $warp ]; then
	    echo "Registering structural image to standard space using FLIRT" >> $log
	    flirt -in $struc -ref $FSLDIR/data/standard/MNI152_T1_2mm_brain.nii.gz -omat $temp_calib/struc2std.mat
	else
	    if [ -f $str2std ]; then
		cp $str2std $temp_calib/struc2std.mat
	    else
		echo "Error $str2std not found"
		exit 1
	    fi
	fi
	
	if [ -z $stdmaskfnirt ] & [ -z $warp ]; then
        # do std space masking with FLIRT registration
	    
	    convert_xfm -omat $temp_calib/std2struc.mat -inverse $temp_calib/struc2std.mat
	    flirt -in $temp_calib/VentricleMask -applyxfm -init $temp_calib/std2struc.mat -ref $temp_calib/refpve -out $temp_calib/mask
	else
            # do std space masking using FNIRT registration
            # Register the structural image to standard space using FNIRT
	    if [ -z $warp ]; then
		echo "Registering structural image to standard space using FNIRT" >> $log
		fnirt --in=$struc --aff=$temp_calib/struc2std.mat --config=T1_2_MNI152_2mm.cnf --cout=$temp_calib/coef_struc2MNI152
	    else
		if [ -f $warp ]; then
		    cp $warp $temp_calib/coef_struc2MNI152
		else
		    echo "Error: $warp not found"
		    exit 1
		fi
	    fi
            # Calculate the inverse warp using INVWARP and apply to standard space ventricle mask
	    invwarp --ref=$struc --warp=$temp_calib/coef_struc2MNI152 --out=$temp_calib/coef_MNI2struc
	    applywarp --ref=$temp_calib/refpve --in=$temp_calib/VentricleMask --warp=$temp_calib/coef_MNI2struc --out=$temp_calib/mask --interp=nn
	    # using refpve as reference for applywarp as this is the image we apply the mask to, nit the structural
	fi
	
	echo "Masking FAST output with standard space derrived ventricle mask" >> $log
	fslmaths $temp_calib/refpve -mas $temp_calib/mask $temp_calib/refpve
	if [ ! -z $debug ]; then
	    imcp $temp_calib/refmask $temp_calib/refmask_high_unthresh
	fi
    fi
    
    echo "Transforming tissue reference mask into perfusion space" >> $log
    #transform mask into perfusion space
    convert_xfm -omat $temp_calib/high2low.mat -inverse $trans
    #flirt -in $temp_calib/csf -applyxfm -init $temp_calib/high2low.mat -ref $calib -out $temp_calib/csf
    # new conversion using applywarp, supersmapling and integration
    applywarp --ref=$calib --in=$temp_calib/refpve --out=$temp_calib/refmask --premat=$temp_calib/high2low.mat --super --interp=spline --superlevel=4
    if [ ! -z $debug ]; then
	imcp $temp_calib/refmask $temp_calib/refmask_low_unthresh
    fi
    
    if [ ! -z $fasthasrun ] && [ -z $senson ]; then
        # also extract the bias field and convert to sensitivity image (as long as we have already been supplied by a sensivity iamge or reference)
	applywarp --ref=$calib --in=$temp_calib/seg_bias --out=$temp_calib/biasfield --premat=$temp_calib/high2low.mat --super --interp=spline --superlevel=4
	fslmaths $temp_calib/biasfield -recip $temp_calib/sens
	senson=1
	echo "Using bias field from structural image for sensitivity correction" >> $log
    fi

    
# threshold reference mask
    fslmaths $temp_calib/refmask -thr 0.9 -bin $temp_calib/refmask
    
# threshold reference mask and then keep top two clusters
#    cluster -i $temp_calib/refmask -t 0.9 -o $temp_calib/refmask_cluster --no_table
#    clusthr=`fslstats $temp_calib/refmask_cluster.nii.gz -R | awk '// {print $2}'`
#    clusthr=`echo "$clusthr - 1" | bc`
#    echo "Clustering threshold: $clusthr" >> $log
#    fslmaths $temp_calib/refmask_cluster -thr $clusthr $temp_calib/refmask
    
else
    #use supplied tissue reference mask
    imcp $mask $temp_calib/refmask
    echo "Using supplied reference tissue mask: $mask" >> $log
fi

#check there are some non-zero voxels
nzvox=`fslstats $temp_calib/refmask -V | awk '{print \$1}'`
echo "Number of voxels in tissue reference mask: $nzvox" >> $log
if [ "$nzvox" -lt 1 ]; then
    if [ -z $maskflag ]; then
	echo "ERROR: automatic masking has failed, check you have applied BET to the structural image, otherwise please provide a tissue reference mask."

	if [ ! -z $debug ]; then
	    cp -R $temp_calib ./temp_calib
	fi
	rm -r $temp_calib
	exit 1
    else
	echo "ERROR: no voxels left after transformation into perfusion space - check the supplied tissue reference mask."
	exit 1
    fi
    
fi
mask=$temp_calib/refmask

# ----

if [ $mode = longtr ]; then
    echo "MODE: longtr" >> $log
# Calibration data is a long TR acquisition - all we need to do here is take the mean 

# sort out cgain setting
    if [ -z $cgain ]; then
	cgain=1;        # default cgain is 1!
    fi
    echo "cgain is $cgain" >> $log

    #cut - throw away first volume
    #tsize=`fslinfo $calib | grep "^dim4" | sed 's:dim4[ ]*::'`
    #fslroi $calib $temp_calib/calib 1 $tsize
    # take the mean (again)
    fslmaths $calib -Tmean $temp_calib/calib

   if [ ! -z $senson ]; then
	echo "Apply sensitivity image" >> $log
        # apply sensitivity map to calibration image
	fslmaths $temp_calib/calib -div $temp_calib/sens $temp_calib/calib
    fi

    #mask M0 map with tissue reference
   fslmaths $temp_calib/calib -mas $mask $temp_calib/calib

   # calcualte T1 of reference region (if a T1 image has been supplied)
   if [ ! -z $T1rim ]; then
       fslmaths $T1rim -mas $mask $temp_calib/T1r
       T1r=`fslstats $temp_calib/T1r -M`
       echo "Calculated T1 of reference tissue: $T1r"
       echo "Calculated T1 of reference tissue: $T1r" >> $log
   fi

   # calcualte T2 of reference region (if a T2 image has been supplied)
   if [ ! -z $T2rim ]; then
       fslmaths $T2rim -mas $mask $temp_calib/T2r
       T2r=`fslstats $temp_calib/T2r -M`
       echo "Calculated T2 of reference tissue: $T2r"
       echo "Calculated T2 of reference tissue: $T2r" >> $log
   fi

    # calculate M0_ref value
    Moval=`fslstats $temp_calib/calib -M` # this is Mz of CSF
    Moval=`echo "$Moval / (1 - e(- ( $tr - $taq ) / $T1r) )" | bc -l` #this is now M0 of the reference
    echo "Mz of reference tissue: $Moval" >> $log

elif [ $mode = satrecov ]; then
    echo "MODE: satrecov" >> $log
    # Calibration image is control images and we want to do a saturation recovery fit
    # NB only do the fit in the CSF mask

    # sort out cgain setting
    if [ -z $cgain ]; then
	cgain=1;        # default cgain is 1!
    fi
    echo "cgain $cgain" >> $log
    
    #deal with TIs
    count=0
    tislist=""
    thetis=`echo $tis | sed 's:,: :g'`
    for ti in $thetis; do
	count=`expr ${count} + 1`
	tislist=`echo $tislist --ti${count}=$ti`
    done
    echo "TIs: tislist" >> $log

    # Extra options for Look Locker
    if [ ! -z $fa ]; then
	llopts="--FA=$fa"
	if [ ! -z $nphases ]; then
	    llopts=$llopts" --phases=$nphases"
	fi
	if [ ! -z $lfa ]; then
	    llopts=$llopts" --LFA=$lfa"
	fi
    fi
    echo "Look-Locker options: $llopts" >> $log

    # Extra sat recovery options
    if [ ! -z $fixa ]; then
	sropts="--fixa"
    fi
    echo "Extra saturation recovery options: $sropts" >> $log

    # do fabber within the tissue reference mask with a sensible T1 prior mean
    if [ ! -z $senson ]; then
	echo "Apply sensitivity image to data for reference tisse M0 estimation" >> $log
        # apply sensitivity map to calibration image - ONLY for the reference tissue calculations
	fslmaths $calib -div $temp_calib/sens $temp_calib/calib_senscorr
    else
	# no sensitivity correction required, but copy image over ready for next command
	imcp $calib $temp_calib/calib_senscorr
    fi
    echo "FABBER within reference tissue mask" >> $log
    $fabber --data=$temp_calib/calib_senscorr --mask=$mask --output=$temp_calib/satrecov --data-order=singlefile --model=satrecov --noise=white --method=vb $tislist $llopts $sropts --t1=$T1r

    # calculate M0 value
    Moval=`fslstats $temp_calib/satrecov/mean_M0t -M` # this is M0 of CSF at the TE of the sequence
    echo "M0 of reference tissue: $Moval" >> $log

    if [ ! -z $outdir ]; then
        # save useful results to specified output directory
	imcp $temp_calib/satrecov/mean_T1t $outdir/T1_ref
	imcp $temp_calib/satrecov/mean_M0t $outdir/M0_ref
    fi

    # do fabber again within whole brain to get estimated T1 of tissue and FA correction (if LL)
    # (note that we do not apply sensitivity correction to the data here - thius is 'built-into' the M0t map)
    echo "FABBER (again) within whole brain mask" >> $log
    if [ ! -z $outdir ]; then #NB we only bother with this if we have an output directory to put the results in
	$fabber --data=$calib --mask=$bmask --output=$temp_calib/satrecovT --data-order=singlefile --model=satrecov --noise=white --method=vb $tislist $llopts $sropts 


        # save useful results to specified output directory
	    imcp $temp_calib/satrecovT/mean_T1t $outdir/T1t
	    imcp $temp_calib/satrecovT/mean_M0t $outdir/M0t
	    if [ ! -z $lfa ]; then
		imcp $temp_calib/satrecovT/mean_g $outdir/facorr
	    fi
    fi


fi

# use equation to get the M0 value that is needed
#echo "$Moval $te $T2r $cgain $T2bl"
Moval=`echo "$Moval / e(- $te / $T2r )" | bc -l` # T2 correction for M0 reference
#echo $Moval
Moval=`echo "scale=2;$Moval*$cgain / $pc" | bc` #  this is M0 blood (at TE=0)
#echo $Moval
Moval=`echo "$Moval * e(- $te / $T2b )" | bc -l` # get M0 blood at TE used
echo "M0:$Moval"
echo "M0: $Moval" >> $log

# apply calibration to input image
if [ ! -z $inflag ]; then
    if [ ! -z $senson ]; then
	# apply sensitivity image
	fslmaths $infile -div $temp_calib/sens $temp_calib/infile
    else
	imcp $infile $temp_calib/infile
    fi

    if [ ! -z $alpha ]; then
	echo "Applying inversion efficiency of: $alpha" >> $log
	# apply the inversion efficiency supplied to M0 prior to final calculation
	Moval=`echo "scale=2; $Moval * $alpha" | bc`
    fi

    fslmaths $temp_calib/infile -mul 60 -mul 100 -div $Moval $outfile
fi

# save various things to the output directory (if specified)
if [ ! -z $outdir ]; then
    #save the M0 value in the output directory
    echo $Moval > $outdir/M0.txt

    # save the tissue reference mask
    imcp $temp_calib/refmask $outdir/refmask

    # copy the logfile across
    cp $temp_calib/logfile $outdir/logfile
fi

if [ ! -z $Moflag ]; then
#save the Mo value to the filenamed $outMo
#    echo "output M0: $Moval"
    echo $Moval > $outMo
fi

if [ ! -z $outmask ]; then
# save the tissue reference mask to a given file
    imcp $temp_calib/refmask $outmask
fi

if [ ! -z $offlag ]; then
#save the calibration factor to the filename $outfact
    factor=`echo "scale=2; 6000 / $Moval" | bc`
    echo $factor > $outfact
fi

if [ ! -z $senout ]; then
        # save sensitivity image
    if [ -f $temp_calib/sens.nii.gz ]; then
	imcp $temp_calib/sens $senout
	echo "Saving sensitivity image to: $senout" >> $log
    fi
fi

if [ ! -z $debug ]; then
    cp -R $temp_calib ./temp_calib
fi
rm -r $temp_calib

echo "ASL_calib - DONE."

<|MERGE_RESOLUTION|>--- conflicted
+++ resolved
@@ -308,11 +308,7 @@
 
 # command line override of default T1 and T2
 if [ ! -z $T1rin ]; then
-<<<<<<< HEAD
-    if [ `${FSLDIR}/bin/imtest $T1rin` -gt 0 ]; then
-=======
     if [ `imtest $T1rin` ]; then
->>>>>>> ac4bba92
 	# we have been supplied with a T1 image - record that here to process later
 	T1rim=$T1rin
 	echo "Loading T1 image for reference region: T1im" >> $log
@@ -322,11 +318,7 @@
     fi
 fi
 if [ ! -z $T2rin ]; then
-<<<<<<< HEAD
-    if [ `${FSLDIR}/bin/imtest $T2rin` -gt 0 ]; then
-=======
     if [ `imtest $T2rin` ]; then
->>>>>>> ac4bba92
 	# we have been supplied with a T2 image - record that here to process later
 	T2rim=$T2rin
 	echo "Loading T2 image for reference region: T2im" >> $log
