/*  readoptions.h

    Michael Chappell - FMRIB Image Analysis Group

    Moss Zhao - IBME Quantitative Biomedical Inference (QuBIc) Group

    Copyright (C) 2015 University of Oxford  */

/*  CCOPYRIGHT  */

#if !defined(ReadOptions_h)
#define ReadOptions_h

#include <string>
#include <iostream>
#include <fstream>
#include <stdlib.h>
#include <stdio.h>
#include "utils/options.h"
#include "utils/log.h"

using namespace Utilities;

namespace OXASL {

class ReadOptions {
public:
  static ReadOptions& getInstance();
  ~ReadOptions() { delete ropt; }
  
  Option<bool> help;

  Option<string> datafile;
  Option<string> maskfile;
  Option<int> ntis;
  
  Option<string> inblockform;
  Option<string> inaslform;
  Option<bool> ispairs;

  Option<bool> splitpairs;
  Option<bool> tcdiff;
  Option<bool> surrtcdiff;
  
  Option<string> outblockform;
  Option<string> out;

  Option<string> meanout;
  Option<string> splitout;
  
  Option<string> epochout;
  Option<int> epochlen;
  Option<int> epochover;
  Option<string> epochunit;

  Option<string> deconvout;
  Option<string> aif;

  // Partial volume correction (linear regression method) parameters
  Option<string> pv_gm_file;
  Option<string> pv_wm_file;
  Option<int> kernel;

  // Covert PAR REC file to nifty format
  Option<bool> par_rec_to_nifti_option;
  //Option<string> par_rec_file_name; // file name for both PAR and REC (suppose they should have the same file name)

  // Extrapolate the edge of the brain to fix the artefact on the edge of the brain
  // Assumes an eroded brain
  Option<bool> extrapolate_option;
  Option<int> neighbour;

  void parse_command_line(int argc, char** argv);

private:
  ReadOptions();  
  const ReadOptions& operator=(ReadOptions&);
  ReadOptions(ReadOptions&);

  OptionParser options; 
      
  static ReadOptions* ropt;
  
};

inline ReadOptions& ReadOptions::getInstance(){
  if(ropt == NULL)
    ropt = new ReadOptions();

  return *ropt;
}

inline ReadOptions::ReadOptions() :

help(string("-h,--help"), false,
		    string("display this message"),
		    false, no_argument),

    //input files
    datafile(string("--data,--datafile"), string("ASL datafile"),
			  string("data file"),
		     true, requires_argument),  
    maskfile(string("--mask"), string("maskfile\n"),
	    string("mask"),
	    false, requires_argument),
<<<<<<< HEAD
    //input file information
    ntis(string("--ntis"),0,
      string("Number of TIs in file"), true, requires_argument),
    inblockform(string("--ibf,--inblockform"),string("rpt"),
      string("Input block format:\n          rpt - blocks of measurements that include all TIs\n          tis - blocks of repeated measurements at a single TI"),
      false,requires_argument),
    inaslform(string("--iaf,--inaslform"),string("diff"),
      string("ASL data form:\n          diff - differenced data {default}\n          tc - Tag-Control pairs\n          ct - Control-Tag pairs\n"),
      false,requires_argument),
    ispairs(string("--pairs,--inpairs"),false,
      string("Data contains adjacent pairs of measuremnts (e.g. Tag, Control)"),
      false,no_argument),

    //asaq(string("--asaq"),false,
    //  string("Data is as aquired: same as --blocked --pairs"),
    //  false,no_argument),

    // manipulation options
    splitpairs(string("--spairs"),false,
      string("Split the pairs within the data, e.g. to separate tag and control images in output"),
      false,no_argument),
    tcdiff(string("--diff"), false,
      string("Take the difference between the pairs, i.e. Tag control difference\n"),
      false,no_argument),

    //basic output
    outblockform(string("--obf,--outblockform"),string("notset"),
      string("Output block format (for --out=):\n          rpt - blocks of measurements that include all TIs\n          tis - blocks of repeated measurements at a single TI\n          Default is same as input block format (--ibf)"),
=======
   //input file information
   ntis(string("--ntis"),0,
	string("Number of TIs in file"),
	true, requires_argument),
   inblockform(string("--ibf,--inblockform"),string("rpt"),
	       string("Input block format:\n          rpt - blocks of measurements that include all TIs\n          tis - blocks of repeated measurements at a single TI"),
	       false,requires_argument),
   inaslform(string("--iaf,--inaslform"),string("diff"),
	     string("ASL data form:\n          diff - differenced data {default}\n          tc   - Tag-Control pairs\n          ct   - Control-Tag pairs\n          tcb  - Tag-Control pairs, tags and controls grouped together within block\n          ctb - Control-Tag pairs, tags and controls grouped together within block\n"),
	     false,requires_argument),

   ispairs(string("--pairs,--inpairs"),false,
	   string("Data contains adjacent pairs of measuremnts (e.g. Tag, Control) DEPRECEATED used --iaf instead"),
	   false,no_argument),
   

   //asaq(string("--asaq"),false,
   //	string("Data is as aquired: same as --blocked --pairs"),
   //	false,no_argument),

   // manipulation options
   splitpairs(string("--spairs"),false,
	      string("Split the pairs within the data, e.g. to separate tag and control images in output"),
	      false,no_argument),
   tcdiff(string("--diff"), false,
	   string("Take the difference between the pairs, i.e. Tag control difference"),
	   false,no_argument),
   surrtcdiff(string("--surrdiff"), false,
	      string("Do surround subtraction on the pairs\n"),
	      false,no_argument),

   //basic output
   outblockform(string("--obf,--outblockform"),string("notset"),
	       string("Output block format (for --out=):\n          rpt - blocks of measurements that include all TIs\n          tis - blocks of repeated measurements at a single TI\n          Default is same as input block format (--ibf)"),
>>>>>>> 1d10167c
		  false,requires_argument),
    out(string("--out"),string("Out filename"),
      string("Output data file"),
      false,requires_argument),

    // other output options
    meanout(string("--mean"),string(""),
      string("Output ASL data having taken mean at each TI to file"),
      false, requires_argument),
    splitout(string("--split"),string(""),
	    string("Split data into separate files each each TI, specify filename root\n"),
	    false, requires_argument),

    epochout(string("--epoch"),string(""),
	    string("Output epochs of ASL data (takes mean at each TI within the epoch)"),
	    false, requires_argument),
    epochlen(string("--elen,--epochlen"),1,
	    string("Length of epochs in number of repeats"),
	    false, requires_argument),
    epochover(string("--eol,--epochol"),0,
      string("Ammount of overlap between epochs in number of repeats"),
      false, requires_argument),
    epochunit(string("--eunit,--epochunit"),string("rpt"),
      string("Epochs to be determined over:\n          rpt - repeats in the data {default}\n          tis - TIs in the data\n"),
      false,requires_argument),

    deconvout(string("--deconv"),string(""),
      string("Deconvolution of data with arterial input functions"),
      false,requires_argument),
    aif(string("--aif"),string(""),
      string("Arterial input functions for deconvolution (4D volume, one aif for each voxel within mask)\n"),
      false,requires_argument),

    // Partial volume (linear regression) options
    pv_gm_file(string("--pvgm"), string(""), string("GM partial volume map"),
      false, requires_argument),
    pv_wm_file(string("--pvwm"), string(""), string("WM partial volume map"),
      false, requires_argument),
    kernel(string("--kernel"), 5, string("Kernel size of partial volume correction, must be an odd number between 3 and 9. Default: 5\n"),
      false, requires_argument),

    // Covert PAR REC file to nifty format
    par_rec_to_nifti_option(string("--parrec2nifti"), false, 
      string("Option to convert PAR REC file to NIfTI format\n"), 
      false, no_argument),
    //par_rec_file_name(string("--parrec"), string(""), string("PAR REC file name without file type (assume they have the same file name)"), false, requires_argument),

    // Extrapolate the edge of the brain to fix the artefact on the edge of the brain
    // Assumes an eroded brain
    extrapolate_option(string("--extrapolate"), false, 
      string("Option to extrapolate the edge of the brain to fix the artefact on the edge of the brain"), 
      false, no_argument),
    neighbour(string("--neighbour"), 5, string("Neighbour size for extrapolation, must be an odd number between 3 and 9. Default: 5\n"),
      false, requires_argument),

    options("asl_file","asl_file --data=<asldata> --ibf=rpt --iaf=tc --diff --out=<diffdata>\n") {
      try {
       options.add(help);

       options.add(datafile);
       options.add(maskfile);

       options.add(ntis);
       options.add(inblockform);
       options.add(inaslform);
       options.add(ispairs);
 
       options.add(splitpairs);
       options.add(tcdiff);
       options.add(surrtcdiff);

       options.add(out);
       options.add(outblockform);

       options.add(meanout);
       options.add(splitout);

       options.add(epochout);
       options.add(epochlen);
       options.add(epochover);
       options.add(epochunit);

       options.add(deconvout);
       options.add(aif);

       options.add(pv_gm_file);
       options.add(pv_wm_file);
       options.add(kernel);

       options.add(par_rec_to_nifti_option);
       //options.add(par_rec_file_name);

       options.add(extrapolate_option);
       options.add(neighbour);

     }

     catch(X_OptionError& e) {
       options.usage();
       cerr << endl << e.what() << endl;
     } 
     catch(std::exception &e) {
       cerr << e.what() << endl;
     }    
     
   }

}
#endif


<|MERGE_RESOLUTION|>--- conflicted
+++ resolved
@@ -103,36 +103,7 @@
     maskfile(string("--mask"), string("maskfile\n"),
 	    string("mask"),
 	    false, requires_argument),
-<<<<<<< HEAD
-    //input file information
-    ntis(string("--ntis"),0,
-      string("Number of TIs in file"), true, requires_argument),
-    inblockform(string("--ibf,--inblockform"),string("rpt"),
-      string("Input block format:\n          rpt - blocks of measurements that include all TIs\n          tis - blocks of repeated measurements at a single TI"),
-      false,requires_argument),
-    inaslform(string("--iaf,--inaslform"),string("diff"),
-      string("ASL data form:\n          diff - differenced data {default}\n          tc - Tag-Control pairs\n          ct - Control-Tag pairs\n"),
-      false,requires_argument),
-    ispairs(string("--pairs,--inpairs"),false,
-      string("Data contains adjacent pairs of measuremnts (e.g. Tag, Control)"),
-      false,no_argument),
-
-    //asaq(string("--asaq"),false,
-    //  string("Data is as aquired: same as --blocked --pairs"),
-    //  false,no_argument),
-
-    // manipulation options
-    splitpairs(string("--spairs"),false,
-      string("Split the pairs within the data, e.g. to separate tag and control images in output"),
-      false,no_argument),
-    tcdiff(string("--diff"), false,
-      string("Take the difference between the pairs, i.e. Tag control difference\n"),
-      false,no_argument),
-
-    //basic output
-    outblockform(string("--obf,--outblockform"),string("notset"),
-      string("Output block format (for --out=):\n          rpt - blocks of measurements that include all TIs\n          tis - blocks of repeated measurements at a single TI\n          Default is same as input block format (--ibf)"),
-=======
+
    //input file information
    ntis(string("--ntis"),0,
 	string("Number of TIs in file"),
@@ -167,7 +138,6 @@
    //basic output
    outblockform(string("--obf,--outblockform"),string("notset"),
 	       string("Output block format (for --out=):\n          rpt - blocks of measurements that include all TIs\n          tis - blocks of repeated measurements at a single TI\n          Default is same as input block format (--ibf)"),
->>>>>>> 1d10167c
 		  false,requires_argument),
     out(string("--out"),string("Out filename"),
       string("Output data file"),
